--- conflicted
+++ resolved
@@ -3469,8 +3469,6 @@
 	return client.getStatusCodeReply();
     }
 
-<<<<<<< HEAD
-=======
     @Override
     public List<String> blpop(int timeout, String key) {
 	checkIsInMulti();
@@ -3497,5 +3495,4 @@
 	return multiBulkReply;
     }  
 
->>>>>>> a30598b7
 }