--- conflicted
+++ resolved
@@ -3515,7 +3515,6 @@
 		.build(client.getBinaryMultiBulkReply());
     }
 
-<<<<<<< HEAD
     @Override
     public void close() {
 	if (dataSource != null) {
@@ -3530,8 +3529,9 @@
     }
 
     public void setDataSource(Pool<Jedis> jedisPool) {
-	this.dataSource = jedisPool;
-=======
+        this.dataSource = jedisPool;
+    }
+
     public Long pfadd(final String key, final String... elements) {
 	checkIsInMulti();
 	client.pfadd(key, elements);
@@ -3547,14 +3547,13 @@
     @Override
     public long pfcount(String... keys) {
         checkIsInMulti();
-        client.pfcount(keys);
-        return client.getIntegerReply();
+	client.pfcount(keys);
+	return client.getIntegerReply();
     }
 
     public String pfmerge(final String destkey, final String... sourcekeys) {
 	checkIsInMulti();
 	client.pfmerge(destkey, sourcekeys);
 	return client.getStatusCodeReply();
->>>>>>> 0a8aa7ae
     }
 }