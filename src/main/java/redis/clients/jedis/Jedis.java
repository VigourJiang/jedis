package redis.clients.jedis;

import java.net.URI;
import java.util.AbstractMap;
import java.util.ArrayList;
import java.util.Collections;
import java.util.Iterator;
import java.util.LinkedHashSet;
import java.util.List;
import java.util.Map;
import java.util.Map.Entry;
import java.util.Set;

import redis.clients.jedis.BinaryClient.LIST_POSITION;
import redis.clients.jedis.JedisCluster.Reset;
import redis.clients.jedis.params.set.SetParams;
import redis.clients.util.SafeEncoder;
import redis.clients.util.Slowlog;

public class Jedis extends BinaryJedis implements JedisCommands, MultiKeyCommands,
    AdvancedJedisCommands, ScriptingCommands, BasicCommands, ClusterCommands, SentinelCommands {

  protected JedisPoolAbstract dataSource = null;

  public Jedis() {
    super();
  }

  public Jedis(final String host) {
    super(host);
  }

  public Jedis(final String host, final int port) {
    super(host, port);
  }

  public Jedis(final String host, final int port, final int timeout) {
    super(host, port, timeout);
  }

  public Jedis(final String host, final int port, final int connectionTimeout, final int soTimeout) {
    super(host, port, connectionTimeout, soTimeout);
  }

  public Jedis(JedisShardInfo shardInfo) {
    super(shardInfo);
  }

  public Jedis(URI uri) {
    super(uri);
  }

  public Jedis(final URI uri, final int timeout) {
    super(uri, timeout);
  }

  public Jedis(final URI uri, final int connectionTimeout, final int soTimeout) {
    super(uri, connectionTimeout, soTimeout);
  }

  /**
   * Set the string value as value of the key. The string can't be longer than 1073741824 bytes (1
   * GB).
   * <p>
   * Time complexity: O(1)
   * @param key
   * @param value
   * @return Status code reply
   */
  @Override
  public String set(final String key, String value) {
    checkIsInMultiOrPipeline();
    client.set(key, value);
    return client.getStatusCodeReply();
  }

  /**
   * Set the string value as value of the key. The string can't be longer than 1073741824 bytes (1
   * GB).
   * @param key
   * @param value
   * @param params NX|XX, NX -- Only set the key if it does not already exist. XX -- Only set the key
   *          if it already exist.
<<<<<<< HEAD
   * @param expx EX|PX, expire time units: EX = seconds; PX = milliseconds
   * @param time expire time in the units of <code>expx</code>
   * @return Status code reply
   */
  @Override
  public String set(final String key, final String value, final String nxxx, final String expx,
      final long time) {
    checkIsInMultiOrPipeline();
    client.set(key, value, nxxx, expx, time);
=======
   *          EX|PX, expire time units: EX = seconds; PX = milliseconds
   * @return Status code reply
   */
  public String set(final String key, final String value, final SetParams params) {
    checkIsInMulti();
    client.set(key, value, params);
>>>>>>> 454f783a
    return client.getStatusCodeReply();
  }

  /**
   * Get the value of the specified key. If the key does not exist null is returned. If the value
   * stored at key is not a string an error is returned because GET can only handle string values.
   * <p>
   * Time complexity: O(1)
   * @param key
   * @return Bulk reply
   */
  @Override
  public String get(final String key) {
    checkIsInMultiOrPipeline();
    client.sendCommand(Protocol.Command.GET, key);
    return client.getBulkReply();
  }

  /**
   * Test if the specified key exists. The command returns "1" if the key exists, otherwise "0" is
   * returned. Note that even keys set with an empty string as value will return "1". Time
   * complexity: O(1)
   * @param key
   * @return Boolean reply, true if the key exists, otherwise false
   */
  @Override
  public Boolean exists(final String key) {
    checkIsInMultiOrPipeline();
    client.exists(key);
    return client.getIntegerReply() == 1;
  }

  /**
   * Remove the specified keys. If a given key does not exist no operation is performed for this
   * key. The command returns the number of keys removed. Time complexity: O(1)
   * @param keys
   * @return Integer reply, specifically: an integer greater than 0 if one or more keys were removed
   *         0 if none of the specified key existed
   */
  @Override
  public Long del(final String... keys) {
    checkIsInMultiOrPipeline();
    client.del(keys);
    return client.getIntegerReply();
  }

  @Override
  public Long del(String key) {
    client.del(key);
    return client.getIntegerReply();
  }

  /**
   * Return the type of the value stored at key in form of a string. The type can be one of "none",
   * "string", "list", "set". "none" is returned if the key does not exist. Time complexity: O(1)
   * @param key
   * @return Status code reply, specifically: "none" if the key does not exist "string" if the key
   *         contains a String value "list" if the key contains a List value "set" if the key
   *         contains a Set value "zset" if the key contains a Sorted Set value "hash" if the key
   *         contains a Hash value
   */
  @Override
  public String type(final String key) {
    checkIsInMultiOrPipeline();
    client.type(key);
    return client.getStatusCodeReply();
  }

  /**
   * Returns all the keys matching the glob-style pattern as space separated strings. For example if
   * you have in the database the keys "foo" and "foobar" the command "KEYS foo*" will return
   * "foo foobar".
   * <p>
   * Note that while the time complexity for this operation is O(n) the constant times are pretty
   * low. For example Redis running on an entry level laptop can scan a 1 million keys database in
   * 40 milliseconds. <b>Still it's better to consider this one of the slow commands that may ruin
   * the DB performance if not used with care.</b>
   * <p>
   * In other words this command is intended only for debugging and special operations like creating
   * a script to change the DB schema. Don't use it in your normal code. Use Redis Sets in order to
   * group together a subset of objects.
   * <p>
   * Glob style patterns examples:
   * <ul>
   * <li>h?llo will match hello hallo hhllo
   * <li>h*llo will match hllo heeeello
   * <li>h[ae]llo will match hello and hallo, but not hillo
   * </ul>
   * <p>
   * Use \ to escape special chars if you want to match them verbatim.
   * <p>
   * Time complexity: O(n) (with n being the number of keys in the DB, and assuming keys and pattern
   * of limited length)
   * @param pattern
   * @return Multi bulk reply
   */
  @Override
  public Set<String> keys(final String pattern) {
    checkIsInMultiOrPipeline();
    client.keys(pattern);
    return BuilderFactory.STRING_SET.build(client.getBinaryMultiBulkReply());
  }

  /**
   * Return a randomly selected key from the currently selected DB.
   * <p>
   * Time complexity: O(1)
   * @return Singe line reply, specifically the randomly selected key or an empty string is the
   *         database is empty
   */
  @Override
  public String randomKey() {
    checkIsInMultiOrPipeline();
    client.randomKey();
    return client.getBulkReply();
  }

  /**
   * Atomically renames the key oldkey to newkey. If the source and destination name are the same an
   * error is returned. If newkey already exists it is overwritten.
   * <p>
   * Time complexity: O(1)
   * @param oldkey
   * @param newkey
   * @return Status code repy
   */
  @Override
  public String rename(final String oldkey, final String newkey) {
    checkIsInMultiOrPipeline();
    client.rename(oldkey, newkey);
    return client.getStatusCodeReply();
  }

  /**
   * Rename oldkey into newkey but fails if the destination key newkey already exists.
   * <p>
   * Time complexity: O(1)
   * @param oldkey
   * @param newkey
   * @return Integer reply, specifically: 1 if the key was renamed 0 if the target key already exist
   */
  @Override
  public Long renamenx(final String oldkey, final String newkey) {
    checkIsInMultiOrPipeline();
    client.renamenx(oldkey, newkey);
    return client.getIntegerReply();
  }

  /**
   * Set a timeout on the specified key. After the timeout the key will be automatically deleted by
   * the server. A key with an associated timeout is said to be volatile in Redis terminology.
   * <p>
   * Voltile keys are stored on disk like the other keys, the timeout is persistent too like all the
   * other aspects of the dataset. Saving a dataset containing expires and stopping the server does
   * not stop the flow of time as Redis stores on disk the time when the key will no longer be
   * available as Unix time, and not the remaining seconds.
   * <p>
   * Since Redis 2.1.3 you can update the value of the timeout of a key already having an expire
   * set. It is also possible to undo the expire at all turning the key into a normal key using the
   * {@link #persist(String) PERSIST} command.
   * <p>
   * Time complexity: O(1)
   * @see <a href="http://redis.io/commands/expire">Expire Command</a>
   * @param key
   * @param seconds
   * @return Integer reply, specifically: 1: the timeout was set. 0: the timeout was not set since
   *         the key already has an associated timeout (this may happen only in Redis versions &lt;
   *         2.1.3, Redis &gt;= 2.1.3 will happily update the timeout), or the key does not exist.
   */
  @Override
  public Long expire(final String key, final int seconds) {
    checkIsInMultiOrPipeline();
    client.expire(key, seconds);
    return client.getIntegerReply();
  }

  /**
   * EXPIREAT works exctly like {@link #expire(String, int) EXPIRE} but instead to get the number of
   * seconds representing the Time To Live of the key as a second argument (that is a relative way
   * of specifing the TTL), it takes an absolute one in the form of a UNIX timestamp (Number of
   * seconds elapsed since 1 Gen 1970).
   * <p>
   * EXPIREAT was introduced in order to implement the Append Only File persistence mode so that
   * EXPIRE commands are automatically translated into EXPIREAT commands for the append only file.
   * Of course EXPIREAT can also used by programmers that need a way to simply specify that a given
   * key should expire at a given time in the future.
   * <p>
   * Since Redis 2.1.3 you can update the value of the timeout of a key already having an expire
   * set. It is also possible to undo the expire at all turning the key into a normal key using the
   * {@link #persist(String) PERSIST} command.
   * <p>
   * Time complexity: O(1)
   * @see <a href="http://redis.io/commands/expire">Expire Command</a>
   * @param key
   * @param unixTime
   * @return Integer reply, specifically: 1: the timeout was set. 0: the timeout was not set since
   *         the key already has an associated timeout (this may happen only in Redis versions &lt;
   *         2.1.3, Redis &gt;= 2.1.3 will happily update the timeout), or the key does not exist.
   */
  @Override
  public Long expireAt(final String key, final long unixTime) {
    checkIsInMultiOrPipeline();
    client.expireAt(key, unixTime);
    return client.getIntegerReply();
  }

  /**
   * The TTL command returns the remaining time to live in seconds of a key that has an
   * {@link #expire(String, int) EXPIRE} set. This introspection capability allows a Redis client to
   * check how many seconds a given key will continue to be part of the dataset.
   * @param key
   * @return Integer reply, returns the remaining time to live in seconds of a key that has an
   *         EXPIRE. In Redis 2.6 or older, if the Key does not exists or does not have an
   *         associated expire, -1 is returned. In Redis 2.8 or newer, if the Key does not have an
   *         associated expire, -1 is returned or if the Key does not exists, -2 is returned.
   */
  @Override
  public Long ttl(final String key) {
    checkIsInMultiOrPipeline();
    client.ttl(key);
    return client.getIntegerReply();
  }

  /**
   * Move the specified key from the currently selected DB to the specified destination DB. Note
   * that this command returns 1 only if the key was successfully moved, and 0 if the target key was
   * already there or if the source key was not found at all, so it is possible to use MOVE as a
   * locking primitive.
   * @param key
   * @param dbIndex
   * @return Integer reply, specifically: 1 if the key was moved 0 if the key was not moved because
   *         already present on the target DB or was not found in the current DB.
   */
  @Override
  public Long move(final String key, final int dbIndex) {
    checkIsInMultiOrPipeline();
    client.move(key, dbIndex);
    return client.getIntegerReply();
  }

  /**
   * GETSET is an atomic set this value and return the old value command. Set key to the string
   * value and return the old value stored at key. The string can't be longer than 1073741824 bytes
   * (1 GB).
   * <p>
   * Time complexity: O(1)
   * @param key
   * @param value
   * @return Bulk reply
   */
  @Override
  public String getSet(final String key, final String value) {
    checkIsInMultiOrPipeline();
    client.getSet(key, value);
    return client.getBulkReply();
  }

  /**
   * Get the values of all the specified keys. If one or more keys dont exist or is not of type
   * String, a 'nil' value is returned instead of the value of the specified key, but the operation
   * never fails.
   * <p>
   * Time complexity: O(1) for every key
   * @param keys
   * @return Multi bulk reply
   */
  @Override
  public List<String> mget(final String... keys) {
    checkIsInMultiOrPipeline();
    client.mget(keys);
    return client.getMultiBulkReply();
  }

  /**
   * SETNX works exactly like {@link #set(String, String) SET} with the only difference that if the
   * key already exists no operation is performed. SETNX actually means "SET if Not eXists".
   * <p>
   * Time complexity: O(1)
   * @param key
   * @param value
   * @return Integer reply, specifically: 1 if the key was set 0 if the key was not set
   */
  @Override
  public Long setnx(final String key, final String value) {
    checkIsInMultiOrPipeline();
    client.setnx(key, value);
    return client.getIntegerReply();
  }

  /**
   * The command is exactly equivalent to the following group of commands:
   * {@link #set(String, String) SET} + {@link #expire(String, int) EXPIRE}. The operation is
   * atomic.
   * <p>
   * Time complexity: O(1)
   * @param key
   * @param seconds
   * @param value
   * @return Status code reply
   */
  @Override
  public String setex(final String key, final int seconds, final String value) {
    checkIsInMultiOrPipeline();
    client.setex(key, seconds, value);
    return client.getStatusCodeReply();
  }

  /**
   * Set the the respective keys to the respective values. MSET will replace old values with new
   * values, while {@link #msetnx(String...) MSETNX} will not perform any operation at all even if
   * just a single key already exists.
   * <p>
   * Because of this semantic MSETNX can be used in order to set different keys representing
   * different fields of an unique logic object in a way that ensures that either all the fields or
   * none at all are set.
   * <p>
   * Both MSET and MSETNX are atomic operations. This means that for instance if the keys A and B
   * are modified, another client talking to Redis can either see the changes to both A and B at
   * once, or no modification at all.
   * @see #msetnx(String...)
   * @param keysvalues
   * @return Status code reply Basically +OK as MSET can't fail
   */
  @Override
  public String mset(final String... keysvalues) {
    checkIsInMultiOrPipeline();
    client.mset(keysvalues);
    return client.getStatusCodeReply();
  }

  /**
   * Set the the respective keys to the respective values. {@link #mset(String...) MSET} will
   * replace old values with new values, while MSETNX will not perform any operation at all even if
   * just a single key already exists.
   * <p>
   * Because of this semantic MSETNX can be used in order to set different keys representing
   * different fields of an unique logic object in a way that ensures that either all the fields or
   * none at all are set.
   * <p>
   * Both MSET and MSETNX are atomic operations. This means that for instance if the keys A and B
   * are modified, another client talking to Redis can either see the changes to both A and B at
   * once, or no modification at all.
   * @see #mset(String...)
   * @param keysvalues
   * @return Integer reply, specifically: 1 if the all the keys were set 0 if no key was set (at
   *         least one key already existed)
   */
  @Override
  public Long msetnx(final String... keysvalues) {
    checkIsInMultiOrPipeline();
    client.msetnx(keysvalues);
    return client.getIntegerReply();
  }

  /**
   * IDECRBY work just like {@link #decr(String) INCR} but instead to decrement by 1 the decrement
   * is integer.
   * <p>
   * INCR commands are limited to 64 bit signed integers.
   * <p>
   * Note: this is actually a string operation, that is, in Redis there are not "integer" types.
   * Simply the string stored at the key is parsed as a base 10 64 bit signed integer, incremented,
   * and then converted back as a string.
   * <p>
   * Time complexity: O(1)
   * @see #incr(String)
   * @see #decr(String)
   * @see #incrBy(String, long)
   * @param key
   * @param integer
   * @return Integer reply, this commands will reply with the new value of key after the increment.
   */
  @Override
  public Long decrBy(final String key, final long integer) {
    checkIsInMultiOrPipeline();
    client.decrBy(key, integer);
    return client.getIntegerReply();
  }

  /**
   * Decrement the number stored at key by one. If the key does not exist or contains a value of a
   * wrong type, set the key to the value of "0" before to perform the decrement operation.
   * <p>
   * INCR commands are limited to 64 bit signed integers.
   * <p>
   * Note: this is actually a string operation, that is, in Redis there are not "integer" types.
   * Simply the string stored at the key is parsed as a base 10 64 bit signed integer, incremented,
   * and then converted back as a string.
   * <p>
   * Time complexity: O(1)
   * @see #incr(String)
   * @see #incrBy(String, long)
   * @see #decrBy(String, long)
   * @param key
   * @return Integer reply, this commands will reply with the new value of key after the increment.
   */
  @Override
  public Long decr(final String key) {
    checkIsInMultiOrPipeline();
    client.decr(key);
    return client.getIntegerReply();
  }

  /**
   * INCRBY work just like {@link #incr(String) INCR} but instead to increment by 1 the increment is
   * integer.
   * <p>
   * INCR commands are limited to 64 bit signed integers.
   * <p>
   * Note: this is actually a string operation, that is, in Redis there are not "integer" types.
   * Simply the string stored at the key is parsed as a base 10 64 bit signed integer, incremented,
   * and then converted back as a string.
   * <p>
   * Time complexity: O(1)
   * @see #incr(String)
   * @see #decr(String)
   * @see #decrBy(String, long)
   * @param key
   * @param integer
   * @return Integer reply, this commands will reply with the new value of key after the increment.
   */
  @Override
  public Long incrBy(final String key, final long integer) {
    checkIsInMultiOrPipeline();
    client.incrBy(key, integer);
    return client.getIntegerReply();
  }

  /**
   * INCRBYFLOAT
   * <p>
   * INCRBYFLOAT commands are limited to double precision floating point values.
   * <p>
   * Note: this is actually a string operation, that is, in Redis there are not "double" types.
   * Simply the string stored at the key is parsed as a base double precision floating point value,
   * incremented, and then converted back as a string. There is no DECRYBYFLOAT but providing a
   * negative value will work as expected.
   * <p>
   * Time complexity: O(1)
   * @param key
   * @param value
   * @return Double reply, this commands will reply with the new value of key after the increment.
   */
  @Override
  public Double incrByFloat(final String key, final double value) {
    checkIsInMultiOrPipeline();
    client.incrByFloat(key, value);
    String dval = client.getBulkReply();
    return (dval != null ? new Double(dval) : null);
  }

  /**
   * Increment the number stored at key by one. If the key does not exist or contains a value of a
   * wrong type, set the key to the value of "0" before to perform the increment operation.
   * <p>
   * INCR commands are limited to 64 bit signed integers.
   * <p>
   * Note: this is actually a string operation, that is, in Redis there are not "integer" types.
   * Simply the string stored at the key is parsed as a base 10 64 bit signed integer, incremented,
   * and then converted back as a string.
   * <p>
   * Time complexity: O(1)
   * @see #incrBy(String, long)
   * @see #decr(String)
   * @see #decrBy(String, long)
   * @param key
   * @return Integer reply, this commands will reply with the new value of key after the increment.
   */
  @Override
  public Long incr(final String key) {
    checkIsInMultiOrPipeline();
    client.incr(key);
    return client.getIntegerReply();
  }

  /**
   * If the key already exists and is a string, this command appends the provided value at the end
   * of the string. If the key does not exist it is created and set as an empty string, so APPEND
   * will be very similar to SET in this special case.
   * <p>
   * Time complexity: O(1). The amortized time complexity is O(1) assuming the appended value is
   * small and the already present value is of any size, since the dynamic string library used by
   * Redis will double the free space available on every reallocation.
   * @param key
   * @param value
   * @return Integer reply, specifically the total length of the string after the append operation.
   */
  @Override
  public Long append(final String key, final String value) {
    checkIsInMultiOrPipeline();
    client.append(key, value);
    return client.getIntegerReply();
  }

  /**
   * Return a subset of the string from offset start to offset end (both offsets are inclusive).
   * Negative offsets can be used in order to provide an offset starting from the end of the string.
   * So -1 means the last char, -2 the penultimate and so forth.
   * <p>
   * The function handles out of range requests without raising an error, but just limiting the
   * resulting range to the actual length of the string.
   * <p>
   * Time complexity: O(start+n) (with start being the start index and n the total length of the
   * requested range). Note that the lookup part of this command is O(1) so for small strings this
   * is actually an O(1) command.
   * @param key
   * @param start
   * @param end
   * @return Bulk reply
   */
  @Override
  public String substr(final String key, final int start, final int end) {
    checkIsInMultiOrPipeline();
    client.substr(key, start, end);
    return client.getBulkReply();
  }

  /**
   * Set the specified hash field to the specified value.
   * <p>
   * If key does not exist, a new key holding a hash is created.
   * <p>
   * <b>Time complexity:</b> O(1)
   * @param key
   * @param field
   * @param value
   * @return If the field already exists, and the HSET just produced an update of the value, 0 is
   *         returned, otherwise if a new field is created 1 is returned.
   */
  @Override
  public Long hset(final String key, final String field, final String value) {
    checkIsInMultiOrPipeline();
    client.hset(key, field, value);
    return client.getIntegerReply();
  }

  /**
   * If key holds a hash, retrieve the value associated to the specified field.
   * <p>
   * If the field is not found or the key does not exist, a special 'nil' value is returned.
   * <p>
   * <b>Time complexity:</b> O(1)
   * @param key
   * @param field
   * @return Bulk reply
   */
  @Override
  public String hget(final String key, final String field) {
    checkIsInMultiOrPipeline();
    client.hget(key, field);
    return client.getBulkReply();
  }

  /**
   * Set the specified hash field to the specified value if the field not exists. <b>Time
   * complexity:</b> O(1)
   * @param key
   * @param field
   * @param value
   * @return If the field already exists, 0 is returned, otherwise if a new field is created 1 is
   *         returned.
   */
  @Override
  public Long hsetnx(final String key, final String field, final String value) {
    checkIsInMultiOrPipeline();
    client.hsetnx(key, field, value);
    return client.getIntegerReply();
  }

  /**
   * Set the respective fields to the respective values. HMSET replaces old values with new values.
   * <p>
   * If key does not exist, a new key holding a hash is created.
   * <p>
   * <b>Time complexity:</b> O(N) (with N being the number of fields)
   * @param key
   * @param hash
   * @return Return OK or Exception if hash is empty
   */
  @Override
  public String hmset(final String key, final Map<String, String> hash) {
    checkIsInMultiOrPipeline();
    client.hmset(key, hash);
    return client.getStatusCodeReply();
  }

  /**
   * Retrieve the values associated to the specified fields.
   * <p>
   * If some of the specified fields do not exist, nil values are returned. Non existing keys are
   * considered like empty hashes.
   * <p>
   * <b>Time complexity:</b> O(N) (with N being the number of fields)
   * @param key
   * @param fields
   * @return Multi Bulk Reply specifically a list of all the values associated with the specified
   *         fields, in the same order of the request.
   */
  @Override
  public List<String> hmget(final String key, final String... fields) {
    checkIsInMultiOrPipeline();
    client.hmget(key, fields);
    return client.getMultiBulkReply();
  }

  /**
   * Increment the number stored at field in the hash at key by value. If key does not exist, a new
   * key holding a hash is created. If field does not exist or holds a string, the value is set to 0
   * before applying the operation. Since the value argument is signed you can use this command to
   * perform both increments and decrements.
   * <p>
   * The range of values supported by HINCRBY is limited to 64 bit signed integers.
   * <p>
   * <b>Time complexity:</b> O(1)
   * @param key
   * @param field
   * @param value
   * @return Integer reply The new value at field after the increment operation.
   */
  @Override
  public Long hincrBy(final String key, final String field, final long value) {
    checkIsInMultiOrPipeline();
    client.hincrBy(key, field, value);
    return client.getIntegerReply();
  }

  /**
   * Increment the number stored at field in the hash at key by a double precision floating point
   * value. If key does not exist, a new key holding a hash is created. If field does not exist or
   * holds a string, the value is set to 0 before applying the operation. Since the value argument
   * is signed you can use this command to perform both increments and decrements.
   * <p>
   * The range of values supported by HINCRBYFLOAT is limited to double precision floating point
   * values.
   * <p>
   * <b>Time complexity:</b> O(1)
   * @param key
   * @param field
   * @param value
   * @return Double precision floating point reply The new value at field after the increment
   *         operation.
   */
  @Override
  public Double hincrByFloat(final String key, final String field, final double value) {
    checkIsInMultiOrPipeline();
    client.hincrByFloat(key, field, value);
    final String dval = client.getBulkReply();
    return (dval != null ? new Double(dval) : null);
  }

  /**
   * Test for existence of a specified field in a hash. <b>Time complexity:</b> O(1)
   * @param key
   * @param field
   * @return Return 1 if the hash stored at key contains the specified field. Return 0 if the key is
   *         not found or the field is not present.
   */
  @Override
  public Boolean hexists(final String key, final String field) {
    checkIsInMultiOrPipeline();
    client.hexists(key, field);
    return client.getIntegerReply() == 1;
  }

  /**
   * Remove the specified field from an hash stored at key.
   * <p>
   * <b>Time complexity:</b> O(1)
   * @param key
   * @param fields
   * @return If the field was present in the hash it is deleted and 1 is returned, otherwise 0 is
   *         returned and no operation is performed.
   */
  @Override
  public Long hdel(final String key, final String... fields) {
    checkIsInMultiOrPipeline();
    client.hdel(key, fields);
    return client.getIntegerReply();
  }

  /**
   * Return the number of items in a hash.
   * <p>
   * <b>Time complexity:</b> O(1)
   * @param key
   * @return The number of entries (fields) contained in the hash stored at key. If the specified
   *         key does not exist, 0 is returned assuming an empty hash.
   */
  @Override
  public Long hlen(final String key) {
    checkIsInMultiOrPipeline();
    client.hlen(key);
    return client.getIntegerReply();
  }

  /**
   * Return all the fields in a hash.
   * <p>
   * <b>Time complexity:</b> O(N), where N is the total number of entries
   * @param key
   * @return All the fields names contained into a hash.
   */
  @Override
  public Set<String> hkeys(final String key) {
    checkIsInMultiOrPipeline();
    client.hkeys(key);
    return BuilderFactory.STRING_SET.build(client.getBinaryMultiBulkReply());
  }

  /**
   * Return all the values in a hash.
   * <p>
   * <b>Time complexity:</b> O(N), where N is the total number of entries
   * @param key
   * @return All the fields values contained into a hash.
   */
  @Override
  public List<String> hvals(final String key) {
    checkIsInMultiOrPipeline();
    client.hvals(key);
    final List<String> lresult = client.getMultiBulkReply();
    return lresult;
  }

  /**
   * Return all the fields and associated values in a hash.
   * <p>
   * <b>Time complexity:</b> O(N), where N is the total number of entries
   * @param key
   * @return All the fields and values contained into a hash.
   */
  @Override
  public Map<String, String> hgetAll(final String key) {
    checkIsInMultiOrPipeline();
    client.hgetAll(key);
    return BuilderFactory.STRING_MAP.build(client.getBinaryMultiBulkReply());
  }

  /**
   * Add the string value to the head (LPUSH) or tail (RPUSH) of the list stored at key. If the key
   * does not exist an empty list is created just before the append operation. If the key exists but
   * is not a List an error is returned.
   * <p>
   * Time complexity: O(1)
   * @param key
   * @param strings
   * @return Integer reply, specifically, the number of elements inside the list after the push
   *         operation.
   */
  @Override
  public Long rpush(final String key, final String... strings) {
    checkIsInMultiOrPipeline();
    client.rpush(key, strings);
    return client.getIntegerReply();
  }

  /**
   * Add the string value to the head (LPUSH) or tail (RPUSH) of the list stored at key. If the key
   * does not exist an empty list is created just before the append operation. If the key exists but
   * is not a List an error is returned.
   * <p>
   * Time complexity: O(1)
   * @param key
   * @param strings
   * @return Integer reply, specifically, the number of elements inside the list after the push
   *         operation.
   */
  @Override
  public Long lpush(final String key, final String... strings) {
    checkIsInMultiOrPipeline();
    client.lpush(key, strings);
    return client.getIntegerReply();
  }

  /**
   * Return the length of the list stored at the specified key. If the key does not exist zero is
   * returned (the same behaviour as for empty lists). If the value stored at key is not a list an
   * error is returned.
   * <p>
   * Time complexity: O(1)
   * @param key
   * @return The length of the list.
   */
  @Override
  public Long llen(final String key) {
    checkIsInMultiOrPipeline();
    client.llen(key);
    return client.getIntegerReply();
  }

  /**
   * Return the specified elements of the list stored at the specified key. Start and end are
   * zero-based indexes. 0 is the first element of the list (the list head), 1 the next element and
   * so on.
   * <p>
   * For example LRANGE foobar 0 2 will return the first three elements of the list.
   * <p>
   * start and end can also be negative numbers indicating offsets from the end of the list. For
   * example -1 is the last element of the list, -2 the penultimate element and so on.
   * <p>
   * <b>Consistency with range functions in various programming languages</b>
   * <p>
   * Note that if you have a list of numbers from 0 to 100, LRANGE 0 10 will return 11 elements,
   * that is, rightmost item is included. This may or may not be consistent with behavior of
   * range-related functions in your programming language of choice (think Ruby's Range.new,
   * Array#slice or Python's range() function).
   * <p>
   * LRANGE behavior is consistent with one of Tcl.
   * <p>
   * <b>Out-of-range indexes</b>
   * <p>
   * Indexes out of range will not produce an error: if start is over the end of the list, or start
   * &gt; end, an empty list is returned. If end is over the end of the list Redis will threat it
   * just like the last element of the list.
   * <p>
   * Time complexity: O(start+n) (with n being the length of the range and start being the start
   * offset)
   * @param key
   * @param start
   * @param end
   * @return Multi bulk reply, specifically a list of elements in the specified range.
   */
  @Override
  public List<String> lrange(final String key, final long start, final long end) {
    checkIsInMultiOrPipeline();
    client.lrange(key, start, end);
    return client.getMultiBulkReply();
  }

  /**
   * Trim an existing list so that it will contain only the specified range of elements specified.
   * Start and end are zero-based indexes. 0 is the first element of the list (the list head), 1 the
   * next element and so on.
   * <p>
   * For example LTRIM foobar 0 2 will modify the list stored at foobar key so that only the first
   * three elements of the list will remain.
   * <p>
   * start and end can also be negative numbers indicating offsets from the end of the list. For
   * example -1 is the last element of the list, -2 the penultimate element and so on.
   * <p>
   * Indexes out of range will not produce an error: if start is over the end of the list, or start
   * &gt; end, an empty list is left as value. If end over the end of the list Redis will threat it
   * just like the last element of the list.
   * <p>
   * Hint: the obvious use of LTRIM is together with LPUSH/RPUSH. For example:
   * <p>
   * {@code lpush("mylist", "someelement"); ltrim("mylist", 0, 99); * }
   * <p>
   * The above two commands will push elements in the list taking care that the list will not grow
   * without limits. This is very useful when using Redis to store logs for example. It is important
   * to note that when used in this way LTRIM is an O(1) operation because in the average case just
   * one element is removed from the tail of the list.
   * <p>
   * Time complexity: O(n) (with n being len of list - len of range)
   * @param key
   * @param start
   * @param end
   * @return Status code reply
   */
  @Override
  public String ltrim(final String key, final long start, final long end) {
    checkIsInMultiOrPipeline();
    client.ltrim(key, start, end);
    return client.getStatusCodeReply();
  }

  /**
   * Return the specified element of the list stored at the specified key. 0 is the first element, 1
   * the second and so on. Negative indexes are supported, for example -1 is the last element, -2
   * the penultimate and so on.
   * <p>
   * If the value stored at key is not of list type an error is returned. If the index is out of
   * range a 'nil' reply is returned.
   * <p>
   * Note that even if the average time complexity is O(n) asking for the first or the last element
   * of the list is O(1).
   * <p>
   * Time complexity: O(n) (with n being the length of the list)
   * @param key
   * @param index
   * @return Bulk reply, specifically the requested element
   */
  @Override
  public String lindex(final String key, final long index) {
    checkIsInMultiOrPipeline();
    client.lindex(key, index);
    return client.getBulkReply();
  }

  /**
   * Set a new value as the element at index position of the List at key.
   * <p>
   * Out of range indexes will generate an error.
   * <p>
   * Similarly to other list commands accepting indexes, the index can be negative to access
   * elements starting from the end of the list. So -1 is the last element, -2 is the penultimate,
   * and so forth.
   * <p>
   * <b>Time complexity:</b>
   * <p>
   * O(N) (with N being the length of the list), setting the first or last elements of the list is
   * O(1).
   * @see #lindex(String, long)
   * @param key
   * @param index
   * @param value
   * @return Status code reply
   */
  @Override
  public String lset(final String key, final long index, final String value) {
    checkIsInMultiOrPipeline();
    client.lset(key, index, value);
    return client.getStatusCodeReply();
  }

  /**
   * Remove the first count occurrences of the value element from the list. If count is zero all the
   * elements are removed. If count is negative elements are removed from tail to head, instead to
   * go from head to tail that is the normal behaviour. So for example LREM with count -2 and hello
   * as value to remove against the list (a,b,c,hello,x,hello,hello) will lave the list
   * (a,b,c,hello,x). The number of removed elements is returned as an integer, see below for more
   * information about the returned value. Note that non existing keys are considered like empty
   * lists by LREM, so LREM against non existing keys will always return 0.
   * <p>
   * Time complexity: O(N) (with N being the length of the list)
   * @param key
   * @param count
   * @param value
   * @return Integer Reply, specifically: The number of removed elements if the operation succeeded
   */
  @Override
  public Long lrem(final String key, final long count, final String value) {
    checkIsInMultiOrPipeline();
    client.lrem(key, count, value);
    return client.getIntegerReply();
  }

  /**
   * Atomically return and remove the first (LPOP) or last (RPOP) element of the list. For example
   * if the list contains the elements "a","b","c" LPOP will return "a" and the list will become
   * "b","c".
   * <p>
   * If the key does not exist or the list is already empty the special value 'nil' is returned.
   * @see #rpop(String)
   * @param key
   * @return Bulk reply
   */
  @Override
  public String lpop(final String key) {
    checkIsInMultiOrPipeline();
    client.lpop(key);
    return client.getBulkReply();
  }

  /**
   * Atomically return and remove the first (LPOP) or last (RPOP) element of the list. For example
   * if the list contains the elements "a","b","c" RPOP will return "c" and the list will become
   * "a","b".
   * <p>
   * If the key does not exist or the list is already empty the special value 'nil' is returned.
   * @see #lpop(String)
   * @param key
   * @return Bulk reply
   */
  @Override
  public String rpop(final String key) {
    checkIsInMultiOrPipeline();
    client.rpop(key);
    return client.getBulkReply();
  }

  /**
   * Atomically return and remove the last (tail) element of the srckey list, and push the element
   * as the first (head) element of the dstkey list. For example if the source list contains the
   * elements "a","b","c" and the destination list contains the elements "foo","bar" after an
   * RPOPLPUSH command the content of the two lists will be "a","b" and "c","foo","bar".
   * <p>
   * If the key does not exist or the list is already empty the special value 'nil' is returned. If
   * the srckey and dstkey are the same the operation is equivalent to removing the last element
   * from the list and pusing it as first element of the list, so it's a "list rotation" command.
   * <p>
   * Time complexity: O(1)
   * @param srckey
   * @param dstkey
   * @return Bulk reply
   */
  @Override
  public String rpoplpush(final String srckey, final String dstkey) {
    checkIsInMultiOrPipeline();
    client.rpoplpush(srckey, dstkey);
    return client.getBulkReply();
  }

  /**
   * Add the specified member to the set value stored at key. If member is already a member of the
   * set no operation is performed. If key does not exist a new set with the specified member as
   * sole member is created. If the key exists but does not hold a set value an error is returned.
   * <p>
   * Time complexity O(1)
   * @param key
   * @param members
   * @return Integer reply, specifically: 1 if the new element was added 0 if the element was
   *         already a member of the set
   */
  @Override
  public Long sadd(final String key, final String... members) {
    checkIsInMultiOrPipeline();
    client.sadd(key, members);
    return client.getIntegerReply();
  }

  /**
   * Return all the members (elements) of the set value stored at key. This is just syntax glue for
   * {@link #sinter(String...) SINTER}.
   * <p>
   * Time complexity O(N)
   * @param key
   * @return Multi bulk reply
   */
  @Override
  public Set<String> smembers(final String key) {
    checkIsInMultiOrPipeline();
    client.smembers(key);
    final List<String> members = client.getMultiBulkReply();
    if (members == null) {
      return null;
    }
    return SetFromList.of(members);
  }

  /**
   * Remove the specified member from the set value stored at key. If member was not a member of the
   * set no operation is performed. If key does not hold a set value an error is returned.
   * <p>
   * Time complexity O(1)
   * @param key
   * @param members
   * @return Integer reply, specifically: 1 if the new element was removed 0 if the new element was
   *         not a member of the set
   */
  @Override
  public Long srem(final String key, final String... members) {
    checkIsInMultiOrPipeline();
    client.srem(key, members);
    return client.getIntegerReply();
  }

  /**
   * Remove a random element from a Set returning it as return value. If the Set is empty or the key
   * does not exist, a nil object is returned.
   * <p>
   * The {@link #srandmember(String)} command does a similar work but the returned element is not
   * removed from the Set.
   * <p>
   * Time complexity O(1)
   * @param key
   * @return Bulk reply
   */
  @Override
  public String spop(final String key) {
    checkIsInMultiOrPipeline();
    client.spop(key);
    return client.getBulkReply();
  }

  @Override
  public Set<String> spop(final String key, final long count) {
    checkIsInMultiOrPipeline();
    client.spop(key, count);
    final List<String> members = client.getMultiBulkReply();
    if (members == null) {
      return null;
    }
    return SetFromList.of(members);
  }

  /**
   * Move the specifided member from the set at srckey to the set at dstkey. This operation is
   * atomic, in every given moment the element will appear to be in the source or destination set
   * for accessing clients.
   * <p>
   * If the source set does not exist or does not contain the specified element no operation is
   * performed and zero is returned, otherwise the element is removed from the source set and added
   * to the destination set. On success one is returned, even if the element was already present in
   * the destination set.
   * <p>
   * An error is raised if the source or destination keys contain a non Set value.
   * <p>
   * Time complexity O(1)
   * @param srckey
   * @param dstkey
   * @param member
   * @return Integer reply, specifically: 1 if the element was moved 0 if the element was not found
   *         on the first set and no operation was performed
   */
  @Override
  public Long smove(final String srckey, final String dstkey, final String member) {
    checkIsInMultiOrPipeline();
    client.smove(srckey, dstkey, member);
    return client.getIntegerReply();
  }

  /**
   * Return the set cardinality (number of elements). If the key does not exist 0 is returned, like
   * for empty sets.
   * @param key
   * @return Integer reply, specifically: the cardinality (number of elements) of the set as an
   *         integer.
   */
  @Override
  public Long scard(final String key) {
    checkIsInMultiOrPipeline();
    client.scard(key);
    return client.getIntegerReply();
  }

  /**
   * Return 1 if member is a member of the set stored at key, otherwise 0 is returned.
   * <p>
   * Time complexity O(1)
   * @param key
   * @param member
   * @return Integer reply, specifically: 1 if the element is a member of the set 0 if the element
   *         is not a member of the set OR if the key does not exist
   */
  @Override
  public Boolean sismember(final String key, final String member) {
    checkIsInMultiOrPipeline();
    client.sismember(key, member);
    return client.getIntegerReply() == 1;
  }

  /**
   * Return the members of a set resulting from the intersection of all the sets hold at the
   * specified keys. Like in {@link #lrange(String, long, long) LRANGE} the result is sent to the
   * client as a multi-bulk reply (see the protocol specification for more information). If just a
   * single key is specified, then this command produces the same result as
   * {@link #smembers(String) SMEMBERS}. Actually SMEMBERS is just syntax sugar for SINTER.
   * <p>
   * Non existing keys are considered like empty sets, so if one of the keys is missing an empty set
   * is returned (since the intersection with an empty set always is an empty set).
   * <p>
   * Time complexity O(N*M) worst case where N is the cardinality of the smallest set and M the
   * number of sets
   * @param keys
   * @return Multi bulk reply, specifically the list of common elements.
   */
  @Override
  public Set<String> sinter(final String... keys) {
    checkIsInMultiOrPipeline();
    client.sinter(keys);
    final List<String> members = client.getMultiBulkReply();
    if (members == null) {
      return null;
    }
    return SetFromList.of(members);
  }

  /**
   * This commnad works exactly like {@link #sinter(String...) SINTER} but instead of being returned
   * the resulting set is sotred as dstkey.
   * <p>
   * Time complexity O(N*M) worst case where N is the cardinality of the smallest set and M the
   * number of sets
   * @param dstkey
   * @param keys
   * @return Status code reply
   */
  @Override
  public Long sinterstore(final String dstkey, final String... keys) {
    checkIsInMultiOrPipeline();
    client.sinterstore(dstkey, keys);
    return client.getIntegerReply();
  }

  /**
   * Return the members of a set resulting from the union of all the sets hold at the specified
   * keys. Like in {@link #lrange(String, long, long) LRANGE} the result is sent to the client as a
   * multi-bulk reply (see the protocol specification for more information). If just a single key is
   * specified, then this command produces the same result as {@link #smembers(String) SMEMBERS}.
   * <p>
   * Non existing keys are considered like empty sets.
   * <p>
   * Time complexity O(N) where N is the total number of elements in all the provided sets
   * @param keys
   * @return Multi bulk reply, specifically the list of common elements.
   */
  @Override
  public Set<String> sunion(final String... keys) {
    checkIsInMultiOrPipeline();
    client.sunion(keys);
    final List<String> members = client.getMultiBulkReply();
    if (members == null) {
      return null;
    }
    return SetFromList.of(members);
  }

  /**
   * This command works exactly like {@link #sunion(String...) SUNION} but instead of being returned
   * the resulting set is stored as dstkey. Any existing value in dstkey will be over-written.
   * <p>
   * Time complexity O(N) where N is the total number of elements in all the provided sets
   * @param dstkey
   * @param keys
   * @return Status code reply
   */
  @Override
  public Long sunionstore(final String dstkey, final String... keys) {
    checkIsInMultiOrPipeline();
    client.sunionstore(dstkey, keys);
    return client.getIntegerReply();
  }

  /**
   * Return the difference between the Set stored at key1 and all the Sets key2, ..., keyN
   * <p>
   * <b>Example:</b>
   * 
   * <pre>
   * key1 = [x, a, b, c]
   * key2 = [c]
   * key3 = [a, d]
   * SDIFF key1,key2,key3 =&gt; [x, b]
   * </pre>
   * 
   * Non existing keys are considered like empty sets.
   * <p>
   * <b>Time complexity:</b>
   * <p>
   * O(N) with N being the total number of elements of all the sets
   * @param keys
   * @return Return the members of a set resulting from the difference between the first set
   *         provided and all the successive sets.
   */
  @Override
  public Set<String> sdiff(final String... keys) {
    checkIsInMultiOrPipeline();
    client.sdiff(keys);
    return BuilderFactory.STRING_SET.build(client.getBinaryMultiBulkReply());
  }

  /**
   * This command works exactly like {@link #sdiff(String...) SDIFF} but instead of being returned
   * the resulting set is stored in dstkey.
   * @param dstkey
   * @param keys
   * @return Status code reply
   */
  @Override
  public Long sdiffstore(final String dstkey, final String... keys) {
    checkIsInMultiOrPipeline();
    client.sdiffstore(dstkey, keys);
    return client.getIntegerReply();
  }

  /**
   * Return a random element from a Set, without removing the element. If the Set is empty or the
   * key does not exist, a nil object is returned.
   * <p>
   * The SPOP command does a similar work but the returned element is popped (removed) from the Set.
   * <p>
   * Time complexity O(1)
   * @param key
   * @return Bulk reply
   */
  @Override
  public String srandmember(final String key) {
    checkIsInMultiOrPipeline();
    client.srandmember(key);
    return client.getBulkReply();
  }

  @Override
  public List<String> srandmember(final String key, final int count) {
    checkIsInMultiOrPipeline();
    client.srandmember(key, count);
    return client.getMultiBulkReply();
  }

  /**
   * Add the specified member having the specifeid score to the sorted set stored at key. If member
   * is already a member of the sorted set the score is updated, and the element reinserted in the
   * right position to ensure sorting. If key does not exist a new sorted set with the specified
   * member as sole member is crated. If the key exists but does not hold a sorted set value an
   * error is returned.
   * <p>
   * The score value can be the string representation of a double precision floating point number.
   * <p>
   * Time complexity O(log(N)) with N being the number of elements in the sorted set
   * @param key
   * @param score
   * @param member
   * @return Integer reply, specifically: 1 if the new element was added 0 if the element was
   *         already a member of the sorted set and the score was updated
   */
  @Override
  public Long zadd(final String key, final double score, final String member) {
    checkIsInMultiOrPipeline();
    client.zadd(key, score, member);
    return client.getIntegerReply();
  }

  @Override
  public Long zadd(final String key, final Map<String, Double> scoreMembers) {
    checkIsInMultiOrPipeline();
    client.zadd(key, scoreMembers);
    return client.getIntegerReply();
  }

  @Override
  public Set<String> zrange(final String key, final long start, final long end) {
    checkIsInMultiOrPipeline();
    client.zrange(key, start, end);
    final List<String> members = client.getMultiBulkReply();
    if (members == null) {
      return null;
    }
    return SetFromList.of(members);
  }

  /**
   * Remove the specified member from the sorted set value stored at key. If member was not a member
   * of the set no operation is performed. If key does not not hold a set value an error is
   * returned.
   * <p>
   * Time complexity O(log(N)) with N being the number of elements in the sorted set
   * @param key
   * @param members
   * @return Integer reply, specifically: 1 if the new element was removed 0 if the new element was
   *         not a member of the set
   */
  @Override
  public Long zrem(final String key, final String... members) {
    checkIsInMultiOrPipeline();
    client.zrem(key, members);
    return client.getIntegerReply();
  }

  /**
   * If member already exists in the sorted set adds the increment to its score and updates the
   * position of the element in the sorted set accordingly. If member does not already exist in the
   * sorted set it is added with increment as score (that is, like if the previous score was
   * virtually zero). If key does not exist a new sorted set with the specified member as sole
   * member is crated. If the key exists but does not hold a sorted set value an error is returned.
   * <p>
   * The score value can be the string representation of a double precision floating point number.
   * It's possible to provide a negative value to perform a decrement.
   * <p>
   * For an introduction to sorted sets check the Introduction to Redis data types page.
   * <p>
   * Time complexity O(log(N)) with N being the number of elements in the sorted set
   * @param key
   * @param score
   * @param member
   * @return The new score
   */
  @Override
  public Double zincrby(final String key, final double score, final String member) {
    checkIsInMultiOrPipeline();
    client.zincrby(key, score, member);
    String newscore = client.getBulkReply();
    return Double.valueOf(newscore);
  }

  /**
   * Return the rank (or index) or member in the sorted set at key, with scores being ordered from
   * low to high.
   * <p>
   * When the given member does not exist in the sorted set, the special value 'nil' is returned.
   * The returned rank (or index) of the member is 0-based for both commands.
   * <p>
   * <b>Time complexity:</b>
   * <p>
   * O(log(N))
   * @see #zrevrank(String, String)
   * @param key
   * @param member
   * @return Integer reply or a nil bulk reply, specifically: the rank of the element as an integer
   *         reply if the element exists. A nil bulk reply if there is no such element.
   */
  @Override
  public Long zrank(final String key, final String member) {
    checkIsInMultiOrPipeline();
    client.zrank(key, member);
    return client.getIntegerReply();
  }

  /**
   * Return the rank (or index) or member in the sorted set at key, with scores being ordered from
   * high to low.
   * <p>
   * When the given member does not exist in the sorted set, the special value 'nil' is returned.
   * The returned rank (or index) of the member is 0-based for both commands.
   * <p>
   * <b>Time complexity:</b>
   * <p>
   * O(log(N))
   * @see #zrank(String, String)
   * @param key
   * @param member
   * @return Integer reply or a nil bulk reply, specifically: the rank of the element as an integer
   *         reply if the element exists. A nil bulk reply if there is no such element.
   */
  @Override
  public Long zrevrank(final String key, final String member) {
    checkIsInMultiOrPipeline();
    client.zrevrank(key, member);
    return client.getIntegerReply();
  }

  @Override
  public Set<String> zrevrange(final String key, final long start, final long end) {
    checkIsInMultiOrPipeline();
    client.zrevrange(key, start, end);
    final List<String> members = client.getMultiBulkReply();
    if (members == null) {
      return null;
    }
    return SetFromList.of(members);
  }

  @Override
  public Set<Tuple> zrangeWithScores(final String key, final long start, final long end) {
    checkIsInMultiOrPipeline();
    client.zrangeWithScores(key, start, end);
    return getTupledSet();
  }

  @Override
  public Set<Tuple> zrevrangeWithScores(final String key, final long start, final long end) {
    checkIsInMultiOrPipeline();
    client.zrevrangeWithScores(key, start, end);
    return getTupledSet();
  }

  /**
   * Return the sorted set cardinality (number of elements). If the key does not exist 0 is
   * returned, like for empty sorted sets.
   * <p>
   * Time complexity O(1)
   * @param key
   * @return the cardinality (number of elements) of the set as an integer.
   */
  @Override
  public Long zcard(final String key) {
    checkIsInMultiOrPipeline();
    client.zcard(key);
    return client.getIntegerReply();
  }

  /**
   * Return the score of the specified element of the sorted set at key. If the specified element
   * does not exist in the sorted set, or the key does not exist at all, a special 'nil' value is
   * returned.
   * <p>
   * <b>Time complexity:</b> O(1)
   * @param key
   * @param member
   * @return the score
   */
  @Override
  public Double zscore(final String key, final String member) {
    checkIsInMultiOrPipeline();
    client.zscore(key, member);
    final String score = client.getBulkReply();
    return (score != null ? new Double(score) : null);
  }

  @Override
  public String watch(final String... keys) {
    client.watch(keys);
    return client.getStatusCodeReply();
  }

  /**
   * Sort a Set or a List.
   * <p>
   * Sort the elements contained in the List, Set, or Sorted Set value at key. By default sorting is
   * numeric with elements being compared as double precision floating point numbers. This is the
   * simplest form of SORT.
   * @see #sort(String, String)
   * @see #sort(String, SortingParams)
   * @see #sort(String, SortingParams, String)
   * @param key
   * @return Assuming the Set/List at key contains a list of numbers, the return value will be the
   *         list of numbers ordered from the smallest to the biggest number.
   */
  @Override
  public List<String> sort(final String key) {
    checkIsInMultiOrPipeline();
    client.sort(key);
    return client.getMultiBulkReply();
  }

  /**
   * Sort a Set or a List accordingly to the specified parameters.
   * <p>
   * <b>examples:</b>
   * <p>
   * Given are the following sets and key/values:
   * 
   * <pre>
   * x = [1, 2, 3]
   * y = [a, b, c]
   * 
   * k1 = z
   * k2 = y
   * k3 = x
   * 
   * w1 = 9
   * w2 = 8
   * w3 = 7
   * </pre>
   * 
   * Sort Order:
   * 
   * <pre>
   * sort(x) or sort(x, sp.asc())
   * -&gt; [1, 2, 3]
   * 
   * sort(x, sp.desc())
   * -&gt; [3, 2, 1]
   * 
   * sort(y)
   * -&gt; [c, a, b]
   * 
   * sort(y, sp.alpha())
   * -&gt; [a, b, c]
   * 
   * sort(y, sp.alpha().desc())
   * -&gt; [c, a, b]
   * </pre>
   * 
   * Limit (e.g. for Pagination):
   * 
   * <pre>
   * sort(x, sp.limit(0, 2))
   * -&gt; [1, 2]
   * 
   * sort(y, sp.alpha().desc().limit(1, 2))
   * -&gt; [b, a]
   * </pre>
   * 
   * Sorting by external keys:
   * 
   * <pre>
   * sort(x, sb.by(w*))
   * -&gt; [3, 2, 1]
   * 
   * sort(x, sb.by(w*).desc())
   * -&gt; [1, 2, 3]
   * </pre>
   * 
   * Getting external keys:
   * 
   * <pre>
   * sort(x, sp.by(w*).get(k*))
   * -&gt; [x, y, z]
   * 
   * sort(x, sp.by(w*).get(#).get(k*))
   * -&gt; [3, x, 2, y, 1, z]
   * </pre>
   * @see #sort(String)
   * @see #sort(String, SortingParams, String)
   * @param key
   * @param sortingParameters
   * @return a list of sorted elements.
   */
  @Override
  public List<String> sort(final String key, final SortingParams sortingParameters) {
    checkIsInMultiOrPipeline();
    client.sort(key, sortingParameters);
    return client.getMultiBulkReply();
  }

  /**
   * BLPOP (and BRPOP) is a blocking list pop primitive. You can see this commands as blocking
   * versions of LPOP and RPOP able to block if the specified keys don't exist or contain empty
   * lists.
   * <p>
   * The following is a description of the exact semantic. We describe BLPOP but the two commands
   * are identical, the only difference is that BLPOP pops the element from the left (head) of the
   * list, and BRPOP pops from the right (tail).
   * <p>
   * <b>Non blocking behavior</b>
   * <p>
   * When BLPOP is called, if at least one of the specified keys contain a non empty list, an
   * element is popped from the head of the list and returned to the caller together with the name
   * of the key (BLPOP returns a two elements array, the first element is the key, the second the
   * popped value).
   * <p>
   * Keys are scanned from left to right, so for instance if you issue BLPOP list1 list2 list3 0
   * against a dataset where list1 does not exist but list2 and list3 contain non empty lists, BLPOP
   * guarantees to return an element from the list stored at list2 (since it is the first non empty
   * list starting from the left).
   * <p>
   * <b>Blocking behavior</b>
   * <p>
   * If none of the specified keys exist or contain non empty lists, BLPOP blocks until some other
   * client performs a LPUSH or an RPUSH operation against one of the lists.
   * <p>
   * Once new data is present on one of the lists, the client finally returns with the name of the
   * key unblocking it and the popped value.
   * <p>
   * When blocking, if a non-zero timeout is specified, the client will unblock returning a nil
   * special value if the specified amount of seconds passed without a push operation against at
   * least one of the specified keys.
   * <p>
   * The timeout argument is interpreted as an integer value. A timeout of zero means instead to
   * block forever.
   * <p>
   * <b>Multiple clients blocking for the same keys</b>
   * <p>
   * Multiple clients can block for the same key. They are put into a queue, so the first to be
   * served will be the one that started to wait earlier, in a first-blpopping first-served fashion.
   * <p>
   * <b>blocking POP inside a MULTI/EXEC transaction</b>
   * <p>
   * BLPOP and BRPOP can be used with pipelining (sending multiple commands and reading the replies
   * in batch), but it does not make sense to use BLPOP or BRPOP inside a MULTI/EXEC block (a Redis
   * transaction).
   * <p>
   * The behavior of BLPOP inside MULTI/EXEC when the list is empty is to return a multi-bulk nil
   * reply, exactly what happens when the timeout is reached. If you like science fiction, think at
   * it like if inside MULTI/EXEC the time will flow at infinite speed :)
   * <p>
   * Time complexity: O(1)
   * @see #brpop(int, String...)
   * @param timeout
   * @param keys
   * @return BLPOP returns a two-elements array via a multi bulk reply in order to return both the
   *         unblocking key and the popped value.
   *         <p>
   *         When a non-zero timeout is specified, and the BLPOP operation timed out, the return
   *         value is a nil multi bulk reply. Most client values will return false or nil
   *         accordingly to the programming language used.
   */
  @Override
  public List<String> blpop(final int timeout, final String... keys) {
    return blpop(getArgsAddTimeout(timeout, keys));
  }

  private String[] getArgsAddTimeout(int timeout, String[] keys) {
    final int keyCount = keys.length;
    final String[] args = new String[keyCount + 1];
    for (int at = 0; at != keyCount; ++at) {
      args[at] = keys[at];
    }

    args[keyCount] = String.valueOf(timeout);
    return args;
  }

  @Override
  public List<String> blpop(String... args) {
    checkIsInMultiOrPipeline();
    client.blpop(args);
    client.setTimeoutInfinite();
    try {
      return client.getMultiBulkReply();
    } finally {
      client.rollbackTimeout();
    }
  }

  @Override
  public List<String> brpop(String... args) {
    checkIsInMultiOrPipeline();
    client.brpop(args);
    client.setTimeoutInfinite();
    try {
      return client.getMultiBulkReply();
    } finally {
      client.rollbackTimeout();
    }
  }

  /**
   * Sort a Set or a List accordingly to the specified parameters and store the result at dstkey.
   * @see #sort(String, SortingParams)
   * @see #sort(String)
   * @see #sort(String, String)
   * @param key
   * @param sortingParameters
   * @param dstkey
   * @return The number of elements of the list at dstkey.
   */
  @Override
  public Long sort(final String key, final SortingParams sortingParameters, final String dstkey) {
    checkIsInMultiOrPipeline();
    client.sort(key, sortingParameters, dstkey);
    return client.getIntegerReply();
  }

  /**
   * Sort a Set or a List and Store the Result at dstkey.
   * <p>
   * Sort the elements contained in the List, Set, or Sorted Set value at key and store the result
   * at dstkey. By default sorting is numeric with elements being compared as double precision
   * floating point numbers. This is the simplest form of SORT.
   * @see #sort(String)
   * @see #sort(String, SortingParams)
   * @see #sort(String, SortingParams, String)
   * @param key
   * @param dstkey
   * @return The number of elements of the list at dstkey.
   */
  @Override
  public Long sort(final String key, final String dstkey) {
    checkIsInMultiOrPipeline();
    client.sort(key, dstkey);
    return client.getIntegerReply();
  }

  /**
   * BLPOP (and BRPOP) is a blocking list pop primitive. You can see this commands as blocking
   * versions of LPOP and RPOP able to block if the specified keys don't exist or contain empty
   * lists.
   * <p>
   * The following is a description of the exact semantic. We describe BLPOP but the two commands
   * are identical, the only difference is that BLPOP pops the element from the left (head) of the
   * list, and BRPOP pops from the right (tail).
   * <p>
   * <b>Non blocking behavior</b>
   * <p>
   * When BLPOP is called, if at least one of the specified keys contain a non empty list, an
   * element is popped from the head of the list and returned to the caller together with the name
   * of the key (BLPOP returns a two elements array, the first element is the key, the second the
   * popped value).
   * <p>
   * Keys are scanned from left to right, so for instance if you issue BLPOP list1 list2 list3 0
   * against a dataset where list1 does not exist but list2 and list3 contain non empty lists, BLPOP
   * guarantees to return an element from the list stored at list2 (since it is the first non empty
   * list starting from the left).
   * <p>
   * <b>Blocking behavior</b>
   * <p>
   * If none of the specified keys exist or contain non empty lists, BLPOP blocks until some other
   * client performs a LPUSH or an RPUSH operation against one of the lists.
   * <p>
   * Once new data is present on one of the lists, the client finally returns with the name of the
   * key unblocking it and the popped value.
   * <p>
   * When blocking, if a non-zero timeout is specified, the client will unblock returning a nil
   * special value if the specified amount of seconds passed without a push operation against at
   * least one of the specified keys.
   * <p>
   * The timeout argument is interpreted as an integer value. A timeout of zero means instead to
   * block forever.
   * <p>
   * <b>Multiple clients blocking for the same keys</b>
   * <p>
   * Multiple clients can block for the same key. They are put into a queue, so the first to be
   * served will be the one that started to wait earlier, in a first-blpopping first-served fashion.
   * <p>
   * <b>blocking POP inside a MULTI/EXEC transaction</b>
   * <p>
   * BLPOP and BRPOP can be used with pipelining (sending multiple commands and reading the replies
   * in batch), but it does not make sense to use BLPOP or BRPOP inside a MULTI/EXEC block (a Redis
   * transaction).
   * <p>
   * The behavior of BLPOP inside MULTI/EXEC when the list is empty is to return a multi-bulk nil
   * reply, exactly what happens when the timeout is reached. If you like science fiction, think at
   * it like if inside MULTI/EXEC the time will flow at infinite speed :)
   * <p>
   * Time complexity: O(1)
   * @see #blpop(int, String...)
   * @param timeout
   * @param keys
   * @return BLPOP returns a two-elements array via a multi bulk reply in order to return both the
   *         unblocking key and the popped value.
   *         <p>
   *         When a non-zero timeout is specified, and the BLPOP operation timed out, the return
   *         value is a nil multi bulk reply. Most client values will return false or nil
   *         accordingly to the programming language used.
   */
  @Override
  public List<String> brpop(final int timeout, final String... keys) {
    return brpop(getArgsAddTimeout(timeout, keys));
  }

  @Override
  public Long zcount(final String key, final double min, final double max) {
    checkIsInMultiOrPipeline();
    client.zcount(key, min, max);
    return client.getIntegerReply();
  }

  @Override
  public Long zcount(final String key, final String min, final String max) {
    checkIsInMultiOrPipeline();
    client.zcount(key, min, max);
    return client.getIntegerReply();
  }

  /**
   * Return the all the elements in the sorted set at key with a score between min and max
   * (including elements with score equal to min or max).
   * <p>
   * The elements having the same score are returned sorted lexicographically as ASCII strings (this
   * follows from a property of Redis sorted sets and does not involve further computation).
   * <p>
   * Using the optional {@link #zrangeByScore(String, double, double, int, int) LIMIT} it's possible
   * to get only a range of the matching elements in an SQL-alike way. Note that if offset is large
   * the commands needs to traverse the list for offset elements and this adds up to the O(M)
   * figure.
   * <p>
   * The {@link #zcount(String, double, double) ZCOUNT} command is similar to
   * {@link #zrangeByScore(String, double, double) ZRANGEBYSCORE} but instead of returning the
   * actual elements in the specified interval, it just returns the number of matching elements.
   * <p>
   * <b>Exclusive intervals and infinity</b>
   * <p>
   * min and max can be -inf and +inf, so that you are not required to know what's the greatest or
   * smallest element in order to take, for instance, elements "up to a given value".
   * <p>
   * Also while the interval is for default closed (inclusive) it's possible to specify open
   * intervals prefixing the score with a "(" character, so for instance:
   * <p>
   * {@code ZRANGEBYSCORE zset (1.3 5}
   * <p>
   * Will return all the values with score &gt; 1.3 and &lt;= 5, while for instance:
   * <p>
   * {@code ZRANGEBYSCORE zset (5 (10}
   * <p>
   * Will return all the values with score &gt; 5 and &lt; 10 (5 and 10 excluded).
   * <p>
   * <b>Time complexity:</b>
   * <p>
   * O(log(N))+O(M) with N being the number of elements in the sorted set and M the number of
   * elements returned by the command, so if M is constant (for instance you always ask for the
   * first ten elements with LIMIT) you can consider it O(log(N))
   * @see #zrangeByScore(String, double, double)
   * @see #zrangeByScore(String, double, double, int, int)
   * @see #zrangeByScoreWithScores(String, double, double)
   * @see #zrangeByScoreWithScores(String, String, String)
   * @see #zrangeByScoreWithScores(String, double, double, int, int)
   * @see #zcount(String, double, double)
   * @param key
   * @param min a double or Double.MIN_VALUE for "-inf"
   * @param max a double or Double.MAX_VALUE for "+inf"
   * @return Multi bulk reply specifically a list of elements in the specified score range.
   */
  @Override
  public Set<String> zrangeByScore(final String key, final double min, final double max) {
    checkIsInMultiOrPipeline();
    client.zrangeByScore(key, min, max);
    final List<String> members = client.getMultiBulkReply();
    if (members == null) {
      return null;
    }
    return SetFromList.of(members);
  }

  @Override
  public Set<String> zrangeByScore(final String key, final String min, final String max) {
    checkIsInMultiOrPipeline();
    client.zrangeByScore(key, min, max);
    final List<String> members = client.getMultiBulkReply();
    if (members == null) {
      return null;
    }
    return SetFromList.of(members);
  }

  /**
   * Return the all the elements in the sorted set at key with a score between min and max
   * (including elements with score equal to min or max).
   * <p>
   * The elements having the same score are returned sorted lexicographically as ASCII strings (this
   * follows from a property of Redis sorted sets and does not involve further computation).
   * <p>
   * Using the optional {@link #zrangeByScore(String, double, double, int, int) LIMIT} it's possible
   * to get only a range of the matching elements in an SQL-alike way. Note that if offset is large
   * the commands needs to traverse the list for offset elements and this adds up to the O(M)
   * figure.
   * <p>
   * The {@link #zcount(String, double, double) ZCOUNT} command is similar to
   * {@link #zrangeByScore(String, double, double) ZRANGEBYSCORE} but instead of returning the
   * actual elements in the specified interval, it just returns the number of matching elements.
   * <p>
   * <b>Exclusive intervals and infinity</b>
   * <p>
   * min and max can be -inf and +inf, so that you are not required to know what's the greatest or
   * smallest element in order to take, for instance, elements "up to a given value".
   * <p>
   * Also while the interval is for default closed (inclusive) it's possible to specify open
   * intervals prefixing the score with a "(" character, so for instance:
   * <p>
   * {@code ZRANGEBYSCORE zset (1.3 5}
   * <p>
   * Will return all the values with score &gt; 1.3 and &lt;= 5, while for instance:
   * <p>
   * {@code ZRANGEBYSCORE zset (5 (10}
   * <p>
   * Will return all the values with score &gt; 5 and &lt; 10 (5 and 10 excluded).
   * <p>
   * <b>Time complexity:</b>
   * <p>
   * O(log(N))+O(M) with N being the number of elements in the sorted set and M the number of
   * elements returned by the command, so if M is constant (for instance you always ask for the
   * first ten elements with LIMIT) you can consider it O(log(N))
   * @see #zrangeByScore(String, double, double)
   * @see #zrangeByScore(String, double, double, int, int)
   * @see #zrangeByScoreWithScores(String, double, double)
   * @see #zrangeByScoreWithScores(String, double, double, int, int)
   * @see #zcount(String, double, double)
   * @param key
   * @param min
   * @param max
   * @return Multi bulk reply specifically a list of elements in the specified score range.
   */
  @Override
  public Set<String> zrangeByScore(final String key, final double min, final double max,
      final int offset, final int count) {
    checkIsInMultiOrPipeline();
    client.zrangeByScore(key, min, max, offset, count);
    final List<String> members = client.getMultiBulkReply();
    if (members == null) {
      return null;
    }
    return SetFromList.of(members);
  }

  @Override
  public Set<String> zrangeByScore(final String key, final String min, final String max,
      final int offset, final int count) {
    checkIsInMultiOrPipeline();
    client.zrangeByScore(key, min, max, offset, count);
    final List<String> members = client.getMultiBulkReply();
    if (members == null) {
      return null;
    }
    return SetFromList.of(members);
  }

  /**
   * Return the all the elements in the sorted set at key with a score between min and max
   * (including elements with score equal to min or max).
   * <p>
   * The elements having the same score are returned sorted lexicographically as ASCII strings (this
   * follows from a property of Redis sorted sets and does not involve further computation).
   * <p>
   * Using the optional {@link #zrangeByScore(String, double, double, int, int) LIMIT} it's possible
   * to get only a range of the matching elements in an SQL-alike way. Note that if offset is large
   * the commands needs to traverse the list for offset elements and this adds up to the O(M)
   * figure.
   * <p>
   * The {@link #zcount(String, double, double) ZCOUNT} command is similar to
   * {@link #zrangeByScore(String, double, double) ZRANGEBYSCORE} but instead of returning the
   * actual elements in the specified interval, it just returns the number of matching elements.
   * <p>
   * <b>Exclusive intervals and infinity</b>
   * <p>
   * min and max can be -inf and +inf, so that you are not required to know what's the greatest or
   * smallest element in order to take, for instance, elements "up to a given value".
   * <p>
   * Also while the interval is for default closed (inclusive) it's possible to specify open
   * intervals prefixing the score with a "(" character, so for instance:
   * <p>
   * {@code ZRANGEBYSCORE zset (1.3 5}
   * <p>
   * Will return all the values with score &gt; 1.3 and &lt;= 5, while for instance:
   * <p>
   * {@code ZRANGEBYSCORE zset (5 (10}
   * <p>
   * Will return all the values with score &gt; 5 and &lt; 10 (5 and 10 excluded).
   * <p>
   * <b>Time complexity:</b>
   * <p>
   * O(log(N))+O(M) with N being the number of elements in the sorted set and M the number of
   * elements returned by the command, so if M is constant (for instance you always ask for the
   * first ten elements with LIMIT) you can consider it O(log(N))
   * @see #zrangeByScore(String, double, double)
   * @see #zrangeByScore(String, double, double, int, int)
   * @see #zrangeByScoreWithScores(String, double, double)
   * @see #zrangeByScoreWithScores(String, double, double, int, int)
   * @see #zcount(String, double, double)
   * @param key
   * @param min
   * @param max
   * @return Multi bulk reply specifically a list of elements in the specified score range.
   */
  @Override
  public Set<Tuple> zrangeByScoreWithScores(final String key, final double min, final double max) {
    checkIsInMultiOrPipeline();
    client.zrangeByScoreWithScores(key, min, max);
    return getTupledSet();
  }

  @Override
  public Set<Tuple> zrangeByScoreWithScores(final String key, final String min, final String max) {
    checkIsInMultiOrPipeline();
    client.zrangeByScoreWithScores(key, min, max);
    return getTupledSet();
  }

  /**
   * Return the all the elements in the sorted set at key with a score between min and max
   * (including elements with score equal to min or max).
   * <p>
   * The elements having the same score are returned sorted lexicographically as ASCII strings (this
   * follows from a property of Redis sorted sets and does not involve further computation).
   * <p>
   * Using the optional {@link #zrangeByScore(String, double, double, int, int) LIMIT} it's possible
   * to get only a range of the matching elements in an SQL-alike way. Note that if offset is large
   * the commands needs to traverse the list for offset elements and this adds up to the O(M)
   * figure.
   * <p>
   * The {@link #zcount(String, double, double) ZCOUNT} command is similar to
   * {@link #zrangeByScore(String, double, double) ZRANGEBYSCORE} but instead of returning the
   * actual elements in the specified interval, it just returns the number of matching elements.
   * <p>
   * <b>Exclusive intervals and infinity</b>
   * <p>
   * min and max can be -inf and +inf, so that you are not required to know what's the greatest or
   * smallest element in order to take, for instance, elements "up to a given value".
   * <p>
   * Also while the interval is for default closed (inclusive) it's possible to specify open
   * intervals prefixing the score with a "(" character, so for instance:
   * <p>
   * {@code ZRANGEBYSCORE zset (1.3 5}
   * <p>
   * Will return all the values with score &gt; 1.3 and &lt;= 5, while for instance:
   * <p>
   * {@code ZRANGEBYSCORE zset (5 (10}
   * <p>
   * Will return all the values with score &gt; 5 and &lt; 10 (5 and 10 excluded).
   * <p>
   * <b>Time complexity:</b>
   * <p>
   * O(log(N))+O(M) with N being the number of elements in the sorted set and M the number of
   * elements returned by the command, so if M is constant (for instance you always ask for the
   * first ten elements with LIMIT) you can consider it O(log(N))
   * @see #zrangeByScore(String, double, double)
   * @see #zrangeByScore(String, double, double, int, int)
   * @see #zrangeByScoreWithScores(String, double, double)
   * @see #zrangeByScoreWithScores(String, double, double, int, int)
   * @see #zcount(String, double, double)
   * @param key
   * @param min
   * @param max
   * @return Multi bulk reply specifically a list of elements in the specified score range.
   */
  @Override
  public Set<Tuple> zrangeByScoreWithScores(final String key, final double min, final double max,
      final int offset, final int count) {
    checkIsInMultiOrPipeline();
    client.zrangeByScoreWithScores(key, min, max, offset, count);
    return getTupledSet();
  }

  @Override
  public Set<Tuple> zrangeByScoreWithScores(final String key, final String min, final String max,
      final int offset, final int count) {
    checkIsInMultiOrPipeline();
    client.zrangeByScoreWithScores(key, min, max, offset, count);
    return getTupledSet();
  }

  private Set<Tuple> getTupledSet() {
    checkIsInMultiOrPipeline();
    List<String> membersWithScores = client.getMultiBulkReply();
    if (membersWithScores == null) {
      return null;
    }
    if (membersWithScores.size() == 0) {
      return Collections.emptySet();
    }
    Set<Tuple> set = new LinkedHashSet<Tuple>(membersWithScores.size() / 2, 1.0f);
    Iterator<String> iterator = membersWithScores.iterator();
    while (iterator.hasNext()) {
      set.add(new Tuple(iterator.next(), Double.valueOf(iterator.next())));
    }
    return set;
  }

  @Override
  public Set<String> zrevrangeByScore(final String key, final double max, final double min) {
    checkIsInMultiOrPipeline();
    client.zrevrangeByScore(key, max, min);
    final List<String> members = client.getMultiBulkReply();
    if (members == null) {
      return null;
    }
    return SetFromList.of(members);
  }

  @Override
  public Set<String> zrevrangeByScore(final String key, final String max, final String min) {
    checkIsInMultiOrPipeline();
    client.zrevrangeByScore(key, max, min);
    final List<String> members = client.getMultiBulkReply();
    if (members == null) {
      return null;
    }
    return SetFromList.of(members);
  }

  @Override
  public Set<String> zrevrangeByScore(final String key, final double max, final double min,
      final int offset, final int count) {
    checkIsInMultiOrPipeline();
    client.zrevrangeByScore(key, max, min, offset, count);
    final List<String> members = client.getMultiBulkReply();
    if (members == null) {
      return null;
    }
    return SetFromList.of(members);
  }

  @Override
  public Set<Tuple> zrevrangeByScoreWithScores(final String key, final double max, final double min) {
    checkIsInMultiOrPipeline();
    client.zrevrangeByScoreWithScores(key, max, min);
    return getTupledSet();
  }

  @Override
  public Set<Tuple> zrevrangeByScoreWithScores(final String key, final double max,
      final double min, final int offset, final int count) {
    checkIsInMultiOrPipeline();
    client.zrevrangeByScoreWithScores(key, max, min, offset, count);
    return getTupledSet();
  }

  @Override
  public Set<Tuple> zrevrangeByScoreWithScores(final String key, final String max,
      final String min, final int offset, final int count) {
    checkIsInMultiOrPipeline();
    client.zrevrangeByScoreWithScores(key, max, min, offset, count);
    return getTupledSet();
  }

  @Override
  public Set<String> zrevrangeByScore(final String key, final String max, final String min,
      final int offset, final int count) {
    checkIsInMultiOrPipeline();
    client.zrevrangeByScore(key, max, min, offset, count);
    final List<String> members = client.getMultiBulkReply();
    if (members == null) {
      return null;
    }
    return SetFromList.of(members);
  }

  @Override
  public Set<Tuple> zrevrangeByScoreWithScores(final String key, final String max, final String min) {
    checkIsInMultiOrPipeline();
    client.zrevrangeByScoreWithScores(key, max, min);
    return getTupledSet();
  }

  /**
   * Remove all elements in the sorted set at key with rank between start and end. Start and end are
   * 0-based with rank 0 being the element with the lowest score. Both start and end can be negative
   * numbers, where they indicate offsets starting at the element with the highest rank. For
   * example: -1 is the element with the highest score, -2 the element with the second highest score
   * and so forth.
   * <p>
   * <b>Time complexity:</b> O(log(N))+O(M) with N being the number of elements in the sorted set
   * and M the number of elements removed by the operation
   */
  @Override
  public Long zremrangeByRank(final String key, final long start, final long end) {
    checkIsInMultiOrPipeline();
    client.zremrangeByRank(key, start, end);
    return client.getIntegerReply();
  }

  /**
   * Remove all the elements in the sorted set at key with a score between min and max (including
   * elements with score equal to min or max).
   * <p>
   * <b>Time complexity:</b>
   * <p>
   * O(log(N))+O(M) with N being the number of elements in the sorted set and M the number of
   * elements removed by the operation
   * @param key
   * @param start
   * @param end
   * @return Integer reply, specifically the number of elements removed.
   */
  @Override
  public Long zremrangeByScore(final String key, final double start, final double end) {
    checkIsInMultiOrPipeline();
    client.zremrangeByScore(key, start, end);
    return client.getIntegerReply();
  }

  @Override
  public Long zremrangeByScore(final String key, final String start, final String end) {
    checkIsInMultiOrPipeline();
    client.zremrangeByScore(key, start, end);
    return client.getIntegerReply();
  }

  /**
   * Creates a union or intersection of N sorted sets given by keys k1 through kN, and stores it at
   * dstkey. It is mandatory to provide the number of input keys N, before passing the input keys
   * and the other (optional) arguments.
   * <p>
   * As the terms imply, the {@link #zinterstore(String, String...) ZINTERSTORE} command requires an
   * element to be present in each of the given inputs to be inserted in the result. The
   * {@link #zunionstore(String, String...) ZUNIONSTORE} command inserts all elements across all
   * inputs.
   * <p>
   * Using the WEIGHTS option, it is possible to add weight to each input sorted set. This means
   * that the score of each element in the sorted set is first multiplied by this weight before
   * being passed to the aggregation. When this option is not given, all weights default to 1.
   * <p>
   * With the AGGREGATE option, it's possible to specify how the results of the union or
   * intersection are aggregated. This option defaults to SUM, where the score of an element is
   * summed across the inputs where it exists. When this option is set to be either MIN or MAX, the
   * resulting set will contain the minimum or maximum score of an element across the inputs where
   * it exists.
   * <p>
   * <b>Time complexity:</b> O(N) + O(M log(M)) with N being the sum of the sizes of the input
   * sorted sets, and M being the number of elements in the resulting sorted set
   * @see #zunionstore(String, String...)
   * @see #zunionstore(String, ZParams, String...)
   * @see #zinterstore(String, String...)
   * @see #zinterstore(String, ZParams, String...)
   * @param dstkey
   * @param sets
   * @return Integer reply, specifically the number of elements in the sorted set at dstkey
   */
  @Override
  public Long zunionstore(final String dstkey, final String... sets) {
    checkIsInMultiOrPipeline();
    client.zunionstore(dstkey, sets);
    return client.getIntegerReply();
  }

  /**
   * Creates a union or intersection of N sorted sets given by keys k1 through kN, and stores it at
   * dstkey. It is mandatory to provide the number of input keys N, before passing the input keys
   * and the other (optional) arguments.
   * <p>
   * As the terms imply, the {@link #zinterstore(String, String...) ZINTERSTORE} command requires an
   * element to be present in each of the given inputs to be inserted in the result. The
   * {@link #zunionstore(String, String...) ZUNIONSTORE} command inserts all elements across all
   * inputs.
   * <p>
   * Using the WEIGHTS option, it is possible to add weight to each input sorted set. This means
   * that the score of each element in the sorted set is first multiplied by this weight before
   * being passed to the aggregation. When this option is not given, all weights default to 1.
   * <p>
   * With the AGGREGATE option, it's possible to specify how the results of the union or
   * intersection are aggregated. This option defaults to SUM, where the score of an element is
   * summed across the inputs where it exists. When this option is set to be either MIN or MAX, the
   * resulting set will contain the minimum or maximum score of an element across the inputs where
   * it exists.
   * <p>
   * <b>Time complexity:</b> O(N) + O(M log(M)) with N being the sum of the sizes of the input
   * sorted sets, and M being the number of elements in the resulting sorted set
   * @see #zunionstore(String, String...)
   * @see #zunionstore(String, ZParams, String...)
   * @see #zinterstore(String, String...)
   * @see #zinterstore(String, ZParams, String...)
   * @param dstkey
   * @param sets
   * @param params
   * @return Integer reply, specifically the number of elements in the sorted set at dstkey
   */
  @Override
  public Long zunionstore(final String dstkey, final ZParams params, final String... sets) {
    checkIsInMultiOrPipeline();
    client.zunionstore(dstkey, params, sets);
    return client.getIntegerReply();
  }

  /**
   * Creates a union or intersection of N sorted sets given by keys k1 through kN, and stores it at
   * dstkey. It is mandatory to provide the number of input keys N, before passing the input keys
   * and the other (optional) arguments.
   * <p>
   * As the terms imply, the {@link #zinterstore(String, String...) ZINTERSTORE} command requires an
   * element to be present in each of the given inputs to be inserted in the result. The
   * {@link #zunionstore(String, String...) ZUNIONSTORE} command inserts all elements across all
   * inputs.
   * <p>
   * Using the WEIGHTS option, it is possible to add weight to each input sorted set. This means
   * that the score of each element in the sorted set is first multiplied by this weight before
   * being passed to the aggregation. When this option is not given, all weights default to 1.
   * <p>
   * With the AGGREGATE option, it's possible to specify how the results of the union or
   * intersection are aggregated. This option defaults to SUM, where the score of an element is
   * summed across the inputs where it exists. When this option is set to be either MIN or MAX, the
   * resulting set will contain the minimum or maximum score of an element across the inputs where
   * it exists.
   * <p>
   * <b>Time complexity:</b> O(N) + O(M log(M)) with N being the sum of the sizes of the input
   * sorted sets, and M being the number of elements in the resulting sorted set
   * @see #zunionstore(String, String...)
   * @see #zunionstore(String, ZParams, String...)
   * @see #zinterstore(String, String...)
   * @see #zinterstore(String, ZParams, String...)
   * @param dstkey
   * @param sets
   * @return Integer reply, specifically the number of elements in the sorted set at dstkey
   */
  @Override
  public Long zinterstore(final String dstkey, final String... sets) {
    checkIsInMultiOrPipeline();
    client.zinterstore(dstkey, sets);
    return client.getIntegerReply();
  }

  /**
   * Creates a union or intersection of N sorted sets given by keys k1 through kN, and stores it at
   * dstkey. It is mandatory to provide the number of input keys N, before passing the input keys
   * and the other (optional) arguments.
   * <p>
   * As the terms imply, the {@link #zinterstore(String, String...) ZINTERSTORE} command requires an
   * element to be present in each of the given inputs to be inserted in the result. The
   * {@link #zunionstore(String, String...) ZUNIONSTORE} command inserts all elements across all
   * inputs.
   * <p>
   * Using the WEIGHTS option, it is possible to add weight to each input sorted set. This means
   * that the score of each element in the sorted set is first multiplied by this weight before
   * being passed to the aggregation. When this option is not given, all weights default to 1.
   * <p>
   * With the AGGREGATE option, it's possible to specify how the results of the union or
   * intersection are aggregated. This option defaults to SUM, where the score of an element is
   * summed across the inputs where it exists. When this option is set to be either MIN or MAX, the
   * resulting set will contain the minimum or maximum score of an element across the inputs where
   * it exists.
   * <p>
   * <b>Time complexity:</b> O(N) + O(M log(M)) with N being the sum of the sizes of the input
   * sorted sets, and M being the number of elements in the resulting sorted set
   * @see #zunionstore(String, String...)
   * @see #zunionstore(String, ZParams, String...)
   * @see #zinterstore(String, String...)
   * @see #zinterstore(String, ZParams, String...)
   * @param dstkey
   * @param sets
   * @param params
   * @return Integer reply, specifically the number of elements in the sorted set at dstkey
   */
  @Override
  public Long zinterstore(final String dstkey, final ZParams params, final String... sets) {
    checkIsInMultiOrPipeline();
    client.zinterstore(dstkey, params, sets);
    return client.getIntegerReply();
  }

  @Override
  public Long zlexcount(final String key, final String min, final String max) {
    checkIsInMultiOrPipeline();
    client.zlexcount(key, min, max);
    return client.getIntegerReply();
  }

  @Override
  public Set<String> zrangeByLex(final String key, final String min, final String max) {
    checkIsInMultiOrPipeline();
    client.zrangeByLex(key, min, max);
    final List<String> members = client.getMultiBulkReply();
    if (members == null) {
      return null;
    }
    return SetFromList.of(members);
  }

  @Override
  public Set<String> zrangeByLex(final String key, final String min, final String max,
      final int offset, final int count) {
    checkIsInMultiOrPipeline();
    client.zrangeByLex(key, min, max, offset, count);
    final List<String> members = client.getMultiBulkReply();
    if (members == null) {
      return null;
    }
    return SetFromList.of(members);
  }

  @Override
  public Set<String> zrevrangeByLex(String key, String max, String min) {
    checkIsInMultiOrPipeline();
    client.zrevrangeByLex(key, max, min);
    final List<String> members = client.getMultiBulkReply();
    if (members == null) {
      return null;
    }
    return SetFromList.of(members);
  }

  @Override
  public Set<String> zrevrangeByLex(String key, String max, String min, int offset, int count) {
    checkIsInMultiOrPipeline();
    client.zrevrangeByLex(key, max, min, offset, count);
    final List<String> members = client.getMultiBulkReply();
    if (members == null) {
      return null;
    }
    return SetFromList.of(members);
  }

  @Override
  public Long zremrangeByLex(final String key, final String min, final String max) {
    checkIsInMultiOrPipeline();
    client.zremrangeByLex(key, min, max);
    return client.getIntegerReply();
  }

  @Override
  public Long strlen(final String key) {
    client.strlen(key);
    return client.getIntegerReply();
  }

  @Override
  public Long lpushx(final String key, final String... string) {
    client.lpushx(key, string);
    return client.getIntegerReply();
  }

  /**
   * Undo a {@link #expire(String, int) expire} at turning the expire key into a normal key.
   * <p>
   * Time complexity: O(1)
   * @param key
   * @return Integer reply, specifically: 1: the key is now persist. 0: the key is not persist (only
   *         happens when key not set).
   */
  @Override
  public Long persist(final String key) {
    client.persist(key);
    return client.getIntegerReply();
  }

  @Override
  public Long rpushx(final String key, final String... string) {
    client.rpushx(key, string);
    return client.getIntegerReply();
  }

  @Override
  public String echo(final String string) {
    client.echo(string);
    return client.getBulkReply();
  }

  @Override
  public Long linsert(final String key, final LIST_POSITION where, final String pivot,
      final String value) {
    client.linsert(key, where, pivot, value);
    return client.getIntegerReply();
  }

  /**
   * Pop a value from a list, push it to another list and return it; or block until one is available
   * @param source
   * @param destination
   * @param timeout
   * @return the element
   */
  @Override
  public String brpoplpush(String source, String destination, int timeout) {
    client.brpoplpush(source, destination, timeout);
    client.setTimeoutInfinite();
    try {
      return client.getBulkReply();
    } finally {
      client.rollbackTimeout();
    }
  }

  /**
   * Sets or clears the bit at offset in the string value stored at key
   * @param key
   * @param offset
   * @param value
   * @return
   */
  @Override
  public Boolean setbit(String key, long offset, boolean value) {
    client.setbit(key, offset, value);
    return client.getIntegerReply() == 1;
  }

  @Override
  public Boolean setbit(String key, long offset, String value) {
    client.setbit(key, offset, value);
    return client.getIntegerReply() == 1;
  }

  /**
   * Returns the bit value at offset in the string value stored at key
   * @param key
   * @param offset
   * @return
   */
  @Override
  public Boolean getbit(String key, long offset) {
    client.getbit(key, offset);
    return client.getIntegerReply() == 1;
  }

  @Override
  public Long setrange(String key, long offset, String value) {
    client.setrange(key, offset, value);
    return client.getIntegerReply();
  }

  @Override
  public String getrange(String key, long startOffset, long endOffset) {
    client.getrange(key, startOffset, endOffset);
    return client.getBulkReply();
  }

  @Override
  public Long bitpos(final String key, final boolean value) {
    return bitpos(key, value, new BitPosParams());
  }

  @Override
  public Long bitpos(final String key, final boolean value, final BitPosParams params) {
    client.bitpos(key, value, params);
    return client.getIntegerReply();
  }

  /**
   * Retrieve the configuration of a running Redis server. Not all the configuration parameters are
   * supported.
   * <p>
   * CONFIG GET returns the current configuration parameters. This sub command only accepts a single
   * argument, that is glob style pattern. All the configuration parameters matching this parameter
   * are reported as a list of key-value pairs.
   * <p>
   * <b>Example:</b>
   * 
   * <pre>
   * $ redis-cli config get '*'
   * 1. "dbfilename"
   * 2. "dump.rdb"
   * 3. "requirepass"
   * 4. (nil)
   * 5. "masterauth"
   * 6. (nil)
   * 7. "maxmemory"
   * 8. "0\n"
   * 9. "appendfsync"
   * 10. "everysec"
   * 11. "save"
   * 12. "3600 1 300 100 60 10000"
   * 
   * $ redis-cli config get 'm*'
   * 1. "masterauth"
   * 2. (nil)
   * 3. "maxmemory"
   * 4. "0\n"
   * </pre>
   * @param pattern
   * @return Bulk reply.
   */
  @Override
  public List<String> configGet(final String pattern) {
    client.configGet(pattern);
    return client.getMultiBulkReply();
  }

  /**
   * Alter the configuration of a running Redis server. Not all the configuration parameters are
   * supported.
   * <p>
   * The list of configuration parameters supported by CONFIG SET can be obtained issuing a
   * {@link #configGet(String) CONFIG GET *} command.
   * <p>
   * The configuration set using CONFIG SET is immediately loaded by the Redis server that will
   * start acting as specified starting from the next command.
   * <p>
   * <b>Parameters value format</b>
   * <p>
   * The value of the configuration parameter is the same as the one of the same parameter in the
   * Redis configuration file, with the following exceptions:
   * <p>
   * <ul>
   * <li>The save paramter is a list of space-separated integers. Every pair of integers specify the
   * time and number of changes limit to trigger a save. For instance the command CONFIG SET save
   * "3600 10 60 10000" will configure the server to issue a background saving of the RDB file every
   * 3600 seconds if there are at least 10 changes in the dataset, and every 60 seconds if there are
   * at least 10000 changes. To completely disable automatic snapshots just set the parameter as an
   * empty string.
   * <li>All the integer parameters representing memory are returned and accepted only using bytes
   * as unit.
   * </ul>
   * @param parameter
   * @param value
   * @return Status code reply
   */
  @Override
  public String configSet(final String parameter, final String value) {
    client.configSet(parameter, value);
    return client.getStatusCodeReply();
  }

  @Override
  public Object eval(String script, int keyCount, String... params) {
    client.setTimeoutInfinite();
    try {
      client.eval(script, keyCount, params);
      return getEvalResult();
    } finally {
      client.rollbackTimeout();
    }
  }

  @Override
  public void subscribe(final JedisPubSub jedisPubSub, final String... channels) {
    client.setTimeoutInfinite();
    try {
      jedisPubSub.proceed(client, channels);
    } finally {
      client.rollbackTimeout();
    }
  }

  @Override
  public Long publish(final String channel, final String message) {
    checkIsInMultiOrPipeline();
    connect();
    client.publish(channel, message);
    return client.getIntegerReply();
  }

  @Override
  public void psubscribe(final JedisPubSub jedisPubSub, final String... patterns) {
    checkIsInMultiOrPipeline();
    client.setTimeoutInfinite();
    try {
      jedisPubSub.proceedWithPatterns(client, patterns);
    } finally {
      client.rollbackTimeout();
    }
  }

  protected static String[] getParams(List<String> keys, List<String> args) {
    int keyCount = keys.size();
    int argCount = args.size();

    String[] params = new String[keyCount + args.size()];

    for (int i = 0; i < keyCount; i++)
      params[i] = keys.get(i);

    for (int i = 0; i < argCount; i++)
      params[keyCount + i] = args.get(i);

    return params;
  }

  @Override
  public Object eval(String script, List<String> keys, List<String> args) {
    return eval(script, keys.size(), getParams(keys, args));
  }

  @Override
  public Object eval(String script) {
    return eval(script, 0);
  }

  @Override
  public Object evalsha(String script) {
    return evalsha(script, 0);
  }

  private Object getEvalResult() {
    return evalResult(client.getOne());
  }

  private Object evalResult(Object result) {
    if (result instanceof byte[]) return SafeEncoder.encode((byte[]) result);

    if (result instanceof List<?>) {
      List<?> list = (List<?>) result;
      List<Object> listResult = new ArrayList<Object>(list.size());
      for (Object bin : list) {
        listResult.add(evalResult(bin));
      }

      return listResult;
    }

    return result;
  }

  @Override
  public Object evalsha(String sha1, List<String> keys, List<String> args) {
    return evalsha(sha1, keys.size(), getParams(keys, args));
  }

  @Override
  public Object evalsha(String sha1, int keyCount, String... params) {
    checkIsInMultiOrPipeline();
    client.evalsha(sha1, keyCount, params);
    return getEvalResult();
  }

  @Override
  public Boolean scriptExists(String sha1) {
    String[] a = new String[1];
    a[0] = sha1;
    return scriptExists(a).get(0);
  }

  @Override
  public List<Boolean> scriptExists(String... sha1) {
    client.scriptExists(sha1);
    List<Long> result = client.getIntegerMultiBulkReply();
    List<Boolean> exists = new ArrayList<Boolean>();

    for (Long value : result)
      exists.add(value == 1);

    return exists;
  }

  @Override
  public String scriptLoad(String script) {
    client.scriptLoad(script);
    return client.getBulkReply();
  }

  @Override
  public List<Slowlog> slowlogGet() {
    client.slowlogGet();
    return Slowlog.from(client.getObjectMultiBulkReply());
  }

  @Override
  public List<Slowlog> slowlogGet(long entries) {
    client.slowlogGet(entries);
    return Slowlog.from(client.getObjectMultiBulkReply());
  }

  @Override
  public Long objectRefcount(String string) {
    client.objectRefcount(string);
    return client.getIntegerReply();
  }

  @Override
  public String objectEncoding(String string) {
    client.objectEncoding(string);
    return client.getBulkReply();
  }

  @Override
  public Long objectIdletime(String string) {
    client.objectIdletime(string);
    return client.getIntegerReply();
  }

  @Override
  public Long bitcount(final String key) {
    client.bitcount(key);
    return client.getIntegerReply();
  }

  @Override
  public Long bitcount(final String key, long start, long end) {
    client.bitcount(key, start, end);
    return client.getIntegerReply();
  }

  @Override
  public Long bitop(BitOP op, final String destKey, String... srcKeys) {
    client.bitop(op, destKey, srcKeys);
    return client.getIntegerReply();
  }

  /**
   * <pre>
   * redis 127.0.0.1:26381&gt; sentinel masters
   * 1)  1) "name"
   *     2) "mymaster"
   *     3) "ip"
   *     4) "127.0.0.1"
   *     5) "port"
   *     6) "6379"
   *     7) "runid"
   *     8) "93d4d4e6e9c06d0eea36e27f31924ac26576081d"
   *     9) "flags"
   *    10) "master"
   *    11) "pending-commands"
   *    12) "0"
   *    13) "last-ok-ping-reply"
   *    14) "423"
   *    15) "last-ping-reply"
   *    16) "423"
   *    17) "info-refresh"
   *    18) "6107"
   *    19) "num-slaves"
   *    20) "1"
   *    21) "num-other-sentinels"
   *    22) "2"
   *    23) "quorum"
   *    24) "2"
   * 
   * </pre>
   * @return
   */
  @Override
  @SuppressWarnings("rawtypes")
  public List<Map<String, String>> sentinelMasters() {
    client.sentinel(Protocol.SENTINEL_MASTERS);
    final List<Object> reply = client.getObjectMultiBulkReply();

    final List<Map<String, String>> masters = new ArrayList<Map<String, String>>();
    for (Object obj : reply) {
      masters.add(BuilderFactory.STRING_MAP.build((List) obj));
    }
    return masters;
  }

  /**
   * <pre>
   * redis 127.0.0.1:26381&gt; sentinel get-master-addr-by-name mymaster
   * 1) "127.0.0.1"
   * 2) "6379"
   * </pre>
   * @param masterName
   * @return two elements list of strings : host and port.
   */
  @Override
  public List<String> sentinelGetMasterAddrByName(String masterName) {
    client.sentinel(Protocol.SENTINEL_GET_MASTER_ADDR_BY_NAME, masterName);
    final List<Object> reply = client.getObjectMultiBulkReply();
    return BuilderFactory.STRING_LIST.build(reply);
  }

  /**
   * <pre>
   * redis 127.0.0.1:26381&gt; sentinel reset mymaster
   * (integer) 1
   * </pre>
   * @param pattern
   * @return
   */
  @Override
  public Long sentinelReset(String pattern) {
    client.sentinel(Protocol.SENTINEL_RESET, pattern);
    return client.getIntegerReply();
  }

  /**
   * <pre>
   * redis 127.0.0.1:26381&gt; sentinel slaves mymaster
   * 1)  1) "name"
   *     2) "127.0.0.1:6380"
   *     3) "ip"
   *     4) "127.0.0.1"
   *     5) "port"
   *     6) "6380"
   *     7) "runid"
   *     8) "d7f6c0ca7572df9d2f33713df0dbf8c72da7c039"
   *     9) "flags"
   *    10) "slave"
   *    11) "pending-commands"
   *    12) "0"
   *    13) "last-ok-ping-reply"
   *    14) "47"
   *    15) "last-ping-reply"
   *    16) "47"
   *    17) "info-refresh"
   *    18) "657"
   *    19) "master-link-down-time"
   *    20) "0"
   *    21) "master-link-status"
   *    22) "ok"
   *    23) "master-host"
   *    24) "localhost"
   *    25) "master-port"
   *    26) "6379"
   *    27) "slave-priority"
   *    28) "100"
   * </pre>
   * @param masterName
   * @return
   */
  @Override
  @SuppressWarnings("rawtypes")
  public List<Map<String, String>> sentinelSlaves(String masterName) {
    client.sentinel(Protocol.SENTINEL_SLAVES, masterName);
    final List<Object> reply = client.getObjectMultiBulkReply();

    final List<Map<String, String>> slaves = new ArrayList<Map<String, String>>();
    for (Object obj : reply) {
      slaves.add(BuilderFactory.STRING_MAP.build((List) obj));
    }
    return slaves;
  }

  @Override
  public String sentinelFailover(String masterName) {
    client.sentinel(Protocol.SENTINEL_FAILOVER, masterName);
    return client.getStatusCodeReply();
  }

  @Override
  public String sentinelMonitor(String masterName, String ip, int port, int quorum) {
    client.sentinel(Protocol.SENTINEL_MONITOR, masterName, ip, String.valueOf(port),
      String.valueOf(quorum));
    return client.getStatusCodeReply();
  }

  @Override
  public String sentinelRemove(String masterName) {
    client.sentinel(Protocol.SENTINEL_REMOVE, masterName);
    return client.getStatusCodeReply();
  }

  @Override
  public String sentinelSet(String masterName, Map<String, String> parameterMap) {
    int index = 0;
    int paramsLength = parameterMap.size() * 2 + 2;
    String[] params = new String[paramsLength];

    params[index++] = Protocol.SENTINEL_SET;
    params[index++] = masterName;
    for (Entry<String, String> entry : parameterMap.entrySet()) {
      params[index++] = entry.getKey();
      params[index++] = entry.getValue();
    }

    client.sentinel(params);
    return client.getStatusCodeReply();
  }

  public byte[] dump(final String key) {
    checkIsInMultiOrPipeline();
    client.dump(key);
    return client.getBinaryBulkReply();
  }

  public String restore(final String key, final int ttl, final byte[] serializedValue) {
    checkIsInMultiOrPipeline();
    client.restore(key, ttl, serializedValue);
    return client.getStatusCodeReply();
  }

  @Override
  public Long pexpire(final String key, final long milliseconds) {
    checkIsInMultiOrPipeline();
    client.pexpire(key, milliseconds);
    return client.getIntegerReply();
  }

  @Override
  public Long pexpireAt(final String key, final long millisecondsTimestamp) {
    checkIsInMultiOrPipeline();
    client.pexpireAt(key, millisecondsTimestamp);
    return client.getIntegerReply();
  }

  @Override
  public Long pttl(final String key) {
    checkIsInMultiOrPipeline();
    client.pttl(key);
    return client.getIntegerReply();
  }

  /**
   * PSETEX works exactly like {@link #setex(String, int, String)} with the sole difference that the
   * expire time is specified in milliseconds instead of seconds. Time complexity: O(1)
   * @param key
   * @param milliseconds
   * @param value
   * @return Status code reply
   */

  @Override
  public String psetex(final String key, final long milliseconds, final String value) {
    checkIsInMultiOrPipeline();
    client.psetex(key, milliseconds, value);
    return client.getStatusCodeReply();
  }

<<<<<<< HEAD
  @Override
  public String set(final String key, final String value, final String nxxx) {
    checkIsInMultiOrPipeline();
    client.set(key, value, nxxx);
    return client.getStatusCodeReply();
  }

=======
>>>>>>> 454f783a
  public String clientKill(final String client) {
    checkIsInMultiOrPipeline();
    this.client.clientKill(client);
    return this.client.getStatusCodeReply();
  }

  public String clientSetname(final String name) {
    checkIsInMultiOrPipeline();
    client.clientSetname(name);
    return client.getStatusCodeReply();
  }

  public String migrate(final String host, final int port, final String key,
      final int destinationDb, final int timeout) {
    checkIsInMultiOrPipeline();
    client.migrate(host, port, key, destinationDb, timeout);
    return client.getStatusCodeReply();
  }

  @Override
  public ScanResult<String> scan(final String cursor) {
    return scan(cursor, new ScanParams());
  }

  @Override
  public ScanResult<String> scan(final String cursor, final ScanParams params) {
    checkIsInMultiOrPipeline();
    client.scan(cursor, params);
    List<Object> result = client.getObjectMultiBulkReply();
    String newcursor = new String((byte[]) result.get(0));
    List<String> results = new ArrayList<String>();
    List<byte[]> rawResults = (List<byte[]>) result.get(1);
    for (byte[] bs : rawResults) {
      results.add(SafeEncoder.encode(bs));
    }
    return new ScanResult<String>(newcursor, results);
  }

  @Override
  public ScanResult<Map.Entry<String, String>> hscan(final String key, final String cursor) {
    return hscan(key, cursor, new ScanParams());
  }

  @Override
  public ScanResult<Map.Entry<String, String>> hscan(final String key, final String cursor,
      final ScanParams params) {
    checkIsInMultiOrPipeline();
    client.hscan(key, cursor, params);
    List<Object> result = client.getObjectMultiBulkReply();
    String newcursor = new String((byte[]) result.get(0));
    List<Map.Entry<String, String>> results = new ArrayList<Map.Entry<String, String>>();
    List<byte[]> rawResults = (List<byte[]>) result.get(1);
    Iterator<byte[]> iterator = rawResults.iterator();
    while (iterator.hasNext()) {
      results.add(new AbstractMap.SimpleEntry<String, String>(SafeEncoder.encode(iterator.next()),
          SafeEncoder.encode(iterator.next())));
    }
    return new ScanResult<Map.Entry<String, String>>(newcursor, results);
  }

  @Override
  public ScanResult<String> sscan(final String key, final String cursor) {
    return sscan(key, cursor, new ScanParams());
  }

  @Override
  public ScanResult<String> sscan(final String key, final String cursor, final ScanParams params) {
    checkIsInMultiOrPipeline();
    client.sscan(key, cursor, params);
    List<Object> result = client.getObjectMultiBulkReply();
    String newcursor = new String((byte[]) result.get(0));
    List<String> results = new ArrayList<String>();
    List<byte[]> rawResults = (List<byte[]>) result.get(1);
    for (byte[] bs : rawResults) {
      results.add(SafeEncoder.encode(bs));
    }
    return new ScanResult<String>(newcursor, results);
  }

  @Override
  public ScanResult<Tuple> zscan(final String key, final String cursor) {
    return zscan(key, cursor, new ScanParams());
  }

  @Override
  public ScanResult<Tuple> zscan(final String key, final String cursor, final ScanParams params) {
    checkIsInMultiOrPipeline();
    client.zscan(key, cursor, params);
    List<Object> result = client.getObjectMultiBulkReply();
    String newcursor = new String((byte[]) result.get(0));
    List<Tuple> results = new ArrayList<Tuple>();
    List<byte[]> rawResults = (List<byte[]>) result.get(1);
    Iterator<byte[]> iterator = rawResults.iterator();
    while (iterator.hasNext()) {
      results.add(new Tuple(SafeEncoder.encode(iterator.next()), Double.valueOf(SafeEncoder
          .encode(iterator.next()))));
    }
    return new ScanResult<Tuple>(newcursor, results);
  }

  @Override
  public String clusterNodes() {
    checkIsInMultiOrPipeline();
    client.clusterNodes();
    return client.getBulkReply();
  }

  @Override
  public String readonly() {
    client.readonly();
    return client.getStatusCodeReply();
  }

  @Override
  public String clusterMeet(final String ip, final int port) {
    checkIsInMultiOrPipeline();
    client.clusterMeet(ip, port);
    return client.getStatusCodeReply();
  }

  @Override
  public String clusterReset(final Reset resetType) {
    checkIsInMultiOrPipeline();
    client.clusterReset(resetType);
    return client.getStatusCodeReply();
  }

  @Override
  public String clusterAddSlots(final int... slots) {
    checkIsInMultiOrPipeline();
    client.clusterAddSlots(slots);
    return client.getStatusCodeReply();
  }

  @Override
  public String clusterDelSlots(final int... slots) {
    checkIsInMultiOrPipeline();
    client.clusterDelSlots(slots);
    return client.getStatusCodeReply();
  }

  @Override
  public String clusterInfo() {
    checkIsInMultiOrPipeline();
    client.clusterInfo();
    return client.getStatusCodeReply();
  }

  @Override
  public List<String> clusterGetKeysInSlot(final int slot, final int count) {
    checkIsInMultiOrPipeline();
    client.clusterGetKeysInSlot(slot, count);
    return client.getMultiBulkReply();
  }

  @Override
  public String clusterSetSlotNode(final int slot, final String nodeId) {
    checkIsInMultiOrPipeline();
    client.clusterSetSlotNode(slot, nodeId);
    return client.getStatusCodeReply();
  }

  @Override
  public String clusterSetSlotMigrating(final int slot, final String nodeId) {
    checkIsInMultiOrPipeline();
    client.clusterSetSlotMigrating(slot, nodeId);
    return client.getStatusCodeReply();
  }

  @Override
  public String clusterSetSlotImporting(final int slot, final String nodeId) {
    checkIsInMultiOrPipeline();
    client.clusterSetSlotImporting(slot, nodeId);
    return client.getStatusCodeReply();
  }

  @Override
  public String clusterSetSlotStable(final int slot) {
    checkIsInMultiOrPipeline();
    client.clusterSetSlotStable(slot);
    return client.getStatusCodeReply();
  }

  @Override
  public String clusterForget(final String nodeId) {
    checkIsInMultiOrPipeline();
    client.clusterForget(nodeId);
    return client.getStatusCodeReply();
  }

  @Override
  public String clusterFlushSlots() {
    checkIsInMultiOrPipeline();
    client.clusterFlushSlots();
    return client.getStatusCodeReply();
  }

  @Override
  public Long clusterKeySlot(final String key) {
    checkIsInMultiOrPipeline();
    client.clusterKeySlot(key);
    return client.getIntegerReply();
  }

  @Override
  public Long clusterCountKeysInSlot(final int slot) {
    checkIsInMultiOrPipeline();
    client.clusterCountKeysInSlot(slot);
    return client.getIntegerReply();
  }

  @Override
  public String clusterSaveConfig() {
    checkIsInMultiOrPipeline();
    client.clusterSaveConfig();
    return client.getStatusCodeReply();
  }

  @Override
  public String clusterReplicate(final String nodeId) {
    checkIsInMultiOrPipeline();
    client.clusterReplicate(nodeId);
    return client.getStatusCodeReply();
  }

  @Override
  public List<String> clusterSlaves(final String nodeId) {
    checkIsInMultiOrPipeline();
    client.clusterSlaves(nodeId);
    return client.getMultiBulkReply();
  }

  @Override
  public String clusterFailover() {
    checkIsInMultiOrPipeline();
    client.clusterFailover();
    return client.getStatusCodeReply();
  }

  @Override
  public List<Object> clusterSlots() {
    checkIsInMultiOrPipeline();
    client.clusterSlots();
    return client.getObjectMultiBulkReply();
  }

  public String asking() {
    checkIsInMultiOrPipeline();
    client.asking();
    return client.getStatusCodeReply();
  }

  public List<String> pubsubChannels(String pattern) {
    checkIsInMultiOrPipeline();
    client.pubsubChannels(pattern);
    return client.getMultiBulkReply();
  }

  public Long pubsubNumPat() {
    checkIsInMultiOrPipeline();
    client.pubsubNumPat();
    return client.getIntegerReply();
  }

  public Map<String, String> pubsubNumSub(String... channels) {
    checkIsInMultiOrPipeline();
    client.pubsubNumSub(channels);
    return BuilderFactory.PUBSUB_NUMSUB_MAP.build(client.getBinaryMultiBulkReply());
  }

  @Override
  public void close() {
    if (dataSource != null) {
      if (client.isBroken()) {
        this.dataSource.returnBrokenResource(this);
      } else {
        this.dataSource.returnResource(this);
      }
    } else {
      client.close();
    }
  }

  public void setDataSource(JedisPoolAbstract jedisPool) {
    this.dataSource = jedisPool;
  }

  @Override
  public Long pfadd(final String key, final String... elements) {
    checkIsInMultiOrPipeline();
    client.pfadd(key, elements);
    return client.getIntegerReply();
  }

  @Override
  public long pfcount(final String key) {
    checkIsInMultiOrPipeline();
    client.pfcount(key);
    return client.getIntegerReply();
  }

  @Override
  public long pfcount(String... keys) {
    checkIsInMultiOrPipeline();
    client.pfcount(keys);
    return client.getIntegerReply();
  }

  @Override
  public String pfmerge(final String destkey, final String... sourcekeys) {
    checkIsInMultiOrPipeline();
    client.pfmerge(destkey, sourcekeys);
    return client.getStatusCodeReply();
  }

  @Override
  public List<String> blpop(int timeout, String key) {
    return blpop(key, String.valueOf(timeout));
  }

  @Override
  public List<String> brpop(int timeout, String key) {
    return brpop(key, String.valueOf(timeout));
  }

}<|MERGE_RESOLUTION|>--- conflicted
+++ resolved
@@ -79,26 +79,13 @@
    * GB).
    * @param key
    * @param value
-   * @param params NX|XX, NX -- Only set the key if it does not already exist. XX -- Only set the key
-   *          if it already exist.
-<<<<<<< HEAD
-   * @param expx EX|PX, expire time units: EX = seconds; PX = milliseconds
-   * @param time expire time in the units of <code>expx</code>
+   * @param params NX|XX, NX -- Only set the key if it does not already exist. XX -- Only set the
+   *          key if it already exist. EX|PX, expire time units: EX = seconds; PX = milliseconds
    * @return Status code reply
    */
-  @Override
-  public String set(final String key, final String value, final String nxxx, final String expx,
-      final long time) {
-    checkIsInMultiOrPipeline();
-    client.set(key, value, nxxx, expx, time);
-=======
-   *          EX|PX, expire time units: EX = seconds; PX = milliseconds
-   * @return Status code reply
-   */
   public String set(final String key, final String value, final SetParams params) {
-    checkIsInMulti();
+    checkIsInMultiOrPipeline();
     client.set(key, value, params);
->>>>>>> 454f783a
     return client.getStatusCodeReply();
   }
 
@@ -3080,16 +3067,6 @@
     return client.getStatusCodeReply();
   }
 
-<<<<<<< HEAD
-  @Override
-  public String set(final String key, final String value, final String nxxx) {
-    checkIsInMultiOrPipeline();
-    client.set(key, value, nxxx);
-    return client.getStatusCodeReply();
-  }
-
-=======
->>>>>>> 454f783a
   public String clientKill(final String client) {
     checkIsInMultiOrPipeline();
     this.client.clientKill(client);
