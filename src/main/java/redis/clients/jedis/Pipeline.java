package redis.clients.jedis;

import redis.clients.jedis.exceptions.JedisDataException;

import java.util.ArrayList;
import java.util.List;

public class Pipeline extends MultiKeyPipelineBase {
	
    private MultiResponseBuilder currentMulti;
    
    private class MultiResponseBuilder extends Builder<List<Object>>{
    	private List<Response<?>> responses = new ArrayList<Response<?>>();
		
		@Override
		public List<Object> build(Object data) {
			@SuppressWarnings("unchecked")
			List<Object> list = (List<Object>)data;
			List<Object> values = new ArrayList<Object>();
			
			if(list.size() != responses.size()){
				throw new JedisDataException("Expected data size " + responses.size() + " but was " + list.size());
			}
			
			for(int i=0;i<list.size();i++){
				Response<?> response = responses.get(i);
				response.set(list.get(i));
				values.add(response.get());
			}
			return values;
		}

		public void addResponse(Response<?> response){
			responses.add(response);
		}
    }

    @Override
    protected <T> Response<T> getResponse(Builder<T> builder) {
    	if(currentMulti != null){
    		super.getResponse(BuilderFactory.STRING); //Expected QUEUED
    		
    		Response<T> lr = new Response<T>(builder);
    		currentMulti.addResponse(lr);
    		return lr;
    	}
    	else{
    		return super.getResponse(builder);
    	}
    }

    public void setClient(Client client) {
        this.client = client;
    }

    @Override
    protected Client getClient(byte[] key) {
        return client;
    }

    @Override
    protected Client getClient(String key) {
        return client;
    }

    /**
     * Syncronize pipeline by reading all responses. This operation close the
     * pipeline. In order to get return values from pipelined commands, capture
     * the different Response<?> of the commands you execute.
     */
    public void sync() {
        List<Object> unformatted = client.getAll();
        for (Object o : unformatted) {
            generateResponse(o);
        }
    }

    /**
     * Syncronize pipeline by reading all responses. This operation close the
     * pipeline. Whenever possible try to avoid using this version and use
     * Pipeline.sync() as it won't go through all the responses and generate the
     * right response type (usually it is a waste of time).
     * 
     * @return A list of all the responses in the order you executed them.
     */
    public List<Object> syncAndReturnAll() {
        List<Object> unformatted = client.getAll();
        List<Object> formatted = new ArrayList<Object>();
        
        for (Object o : unformatted) {
            try {
            	formatted.add(generateResponse(o).get());
            } catch (JedisDataException e) {
                formatted.add(e);
            }
        }
        return formatted;
    }

<<<<<<< HEAD
    public Response<Long> append(String key, String value) {
        client.append(key, value);
        return getResponse(BuilderFactory.LONG);
    }

    public Response<Long> append(byte[] key, byte[] value) {
        client.append(key, value);
        return getResponse(BuilderFactory.LONG);
    }

    public Response<List<String>> blpop(String... args) {
        client.blpop(args);
        return getResponse(BuilderFactory.STRING_LIST);
    }

    public Response<List<String>> blpop(byte[]... args) {
        client.blpop(args);
        return getResponse(BuilderFactory.STRING_LIST);
    }

    public Response<List<String>> brpop(String... args) {
        client.brpop(args);
        return getResponse(BuilderFactory.STRING_LIST);
    }

    public Response<List<String>> brpop(byte[]... args) {
        client.brpop(args);
        return getResponse(BuilderFactory.STRING_LIST);
    }

    public Response<Long> decr(String key) {
        client.decr(key);
        return getResponse(BuilderFactory.LONG);
    }

    public Response<Long> decr(byte[] key) {
        client.decr(key);
        return getResponse(BuilderFactory.LONG);
    }

    public Response<Long> decrBy(String key, long integer) {
        client.decrBy(key, integer);
        return getResponse(BuilderFactory.LONG);
    }

    public Response<Long> decrBy(byte[] key, long integer) {
        client.decrBy(key, integer);
        return getResponse(BuilderFactory.LONG);
    }

    public Response<Long> del(String... keys) {
        client.del(keys);
        return getResponse(BuilderFactory.LONG);
    }

    public Response<Long> del(byte[]... keys) {
        client.del(keys);
        return getResponse(BuilderFactory.LONG);
    }

    public Response<String> echo(String string) {
        client.echo(string);
        return getResponse(BuilderFactory.STRING);
    }

    public Response<String> echo(byte[] string) {
        client.echo(string);
        return getResponse(BuilderFactory.STRING);
    }

    public Response<Boolean> exists(String key) {
        client.exists(key);
        return getResponse(BuilderFactory.BOOLEAN);
    }

    public Response<Boolean> exists(byte[] key) {
        client.exists(key);
        return getResponse(BuilderFactory.BOOLEAN);
    }

    public Response<Long> expire(String key, int seconds) {
        client.expire(key, seconds);
        return getResponse(BuilderFactory.LONG);
    }

    public Response<Long> expire(byte[] key, int seconds) {
        client.expire(key, seconds);
        return getResponse(BuilderFactory.LONG);
    }

    public Response<Long> expireAt(String key, long unixTime) {
        client.expireAt(key, unixTime);
        return getResponse(BuilderFactory.LONG);
    }

    public Response<Long> expireAt(byte[] key, long unixTime) {
        client.expireAt(key, unixTime);
        return getResponse(BuilderFactory.LONG);
    }

    public Response<String> get(String key) {
        client.get(key);
        return getResponse(BuilderFactory.STRING);
    }

    public Response<byte[]> get(byte[] key) {
        client.get(key);
        return getResponse(BuilderFactory.BYTE_ARRAY);
    }

    public Response<Boolean> getbit(String key, long offset) {
        client.getbit(key, offset);
        return getResponse(BuilderFactory.BOOLEAN);
    }

    public Response<String> getrange(String key, long startOffset,
            long endOffset) {
        client.getrange(key, startOffset, endOffset);
        return getResponse(BuilderFactory.STRING);
    }

    public Response<String> getSet(String key, String value) {
        client.getSet(key, value);
        return getResponse(BuilderFactory.STRING);
    }

    public Response<byte[]> getSet(byte[] key, byte[] value) {
        client.getSet(key, value);
        return getResponse(BuilderFactory.BYTE_ARRAY);
    }

    public Response<Long> hdel(String key, String field) {
        client.hdel(key, field);
        return getResponse(BuilderFactory.LONG);
    }

    public Response<Long> hdel(byte[] key, byte[] field) {
        client.hdel(key, field);
        return getResponse(BuilderFactory.LONG);
    }

    public Response<Boolean> hexists(String key, String field) {
        client.hexists(key, field);
        return getResponse(BuilderFactory.BOOLEAN);
    }

    public Response<Boolean> hexists(byte[] key, byte[] field) {
        client.hexists(key, field);
        return getResponse(BuilderFactory.BOOLEAN);
    }

    public Response<String> hget(String key, String field) {
        client.hget(key, field);
        return getResponse(BuilderFactory.STRING);
    }

    public Response<String> hget(byte[] key, byte[] field) {
        client.hget(key, field);
        return getResponse(BuilderFactory.STRING);
    }

    public Response<Map<String, String>> hgetAll(String key) {
        client.hgetAll(key);
        return getResponse(BuilderFactory.STRING_MAP);
    }

    public Response<Map<String, String>> hgetAll(byte[] key) {
        client.hgetAll(key);
        return getResponse(BuilderFactory.STRING_MAP);
    }

    public Response<Long> hincrBy(String key, String field, long value) {
        client.hincrBy(key, field, value);
        return getResponse(BuilderFactory.LONG);
    }

    public Response<Long> hincrBy(byte[] key, byte[] field, long value) {
        client.hincrBy(key, field, value);
        return getResponse(BuilderFactory.LONG);
    }

    public Response<Double> hincrByFloat(String key, String field, double value) {
        client.hincrByFloat(key, field, value);
        return getResponse(BuilderFactory.DOUBLE);
    }

    public Response<Double> hincrByFloat(byte[] key, byte[] field, double value) {
        client.hincrByFloat(key, field, value);
        return getResponse(BuilderFactory.DOUBLE);
    }

    public Response<Set<String>> hkeys(String key) {
        client.hkeys(key);
        return getResponse(BuilderFactory.STRING_SET);
    }

    public Response<Set<String>> hkeys(byte[] key) {
        client.hkeys(key);
        return getResponse(BuilderFactory.STRING_SET);
    }

    public Response<Long> hlen(String key) {
        client.hlen(key);
        return getResponse(BuilderFactory.LONG);
    }

    public Response<Long> hlen(byte[] key) {
        client.hlen(key);
        return getResponse(BuilderFactory.LONG);
    }

    public Response<List<String>> hmget(String key, String... fields) {
        client.hmget(key, fields);
        return getResponse(BuilderFactory.STRING_LIST);
    }

    public Response<List<String>> hmget(byte[] key, byte[]... fields) {
        client.hmget(key, fields);
        return getResponse(BuilderFactory.STRING_LIST);
    }

    public Response<String> hmset(String key, Map<String, String> hash) {
        client.hmset(key, hash);
        return getResponse(BuilderFactory.STRING);
    }

    public Response<String> hmset(byte[] key, Map<byte[], byte[]> hash) {
        client.hmset(key, hash);
        return getResponse(BuilderFactory.STRING);
    }

    public Response<Long> hset(String key, String field, String value) {
        client.hset(key, field, value);
        return getResponse(BuilderFactory.LONG);
    }

    public Response<Long> hset(byte[] key, byte[] field, byte[] value) {
        client.hset(key, field, value);
        return getResponse(BuilderFactory.LONG);
    }

    public Response<Long> hsetnx(String key, String field, String value) {
        client.hsetnx(key, field, value);
        return getResponse(BuilderFactory.LONG);
    }

    public Response<Long> hsetnx(byte[] key, byte[] field, byte[] value) {
        client.hsetnx(key, field, value);
        return getResponse(BuilderFactory.LONG);
    }

    public Response<List<String>> hvals(String key) {
        client.hvals(key);
        return getResponse(BuilderFactory.STRING_LIST);
    }

    public Response<List<String>> hvals(byte[] key) {
        client.hvals(key);
        return getResponse(BuilderFactory.STRING_LIST);
    }

    public Response<Long> incr(String key) {
        client.incr(key);
        return getResponse(BuilderFactory.LONG);
    }

    public Response<Long> incr(byte[] key) {
        client.incr(key);
        return getResponse(BuilderFactory.LONG);
    }

    public Response<Long> incrBy(String key, long integer) {
        client.incrBy(key, integer);
        return getResponse(BuilderFactory.LONG);
    }

    public Response<Long> incrBy(byte[] key, long integer) {
        client.incrBy(key, integer);
        return getResponse(BuilderFactory.LONG);
    }

    public Response<Double> incrByFloat(String key, double value) {
        client.incrByFloat(key, value);
        return getResponse(BuilderFactory.DOUBLE);
    }

    public Response<Double> incrByFloat(byte[] key, double value) {
        client.incrByFloat(key, value);
        return getResponse(BuilderFactory.DOUBLE);
    }

    public Response<Set<String>> keys(String pattern) {
        client.keys(pattern);
        return getResponse(BuilderFactory.STRING_SET);
    }

    public Response<Set<String>> keys(byte[] pattern) {
        client.keys(pattern);
        return getResponse(BuilderFactory.STRING_SET);
    }

    public Response<String> lindex(String key, int index) {
        client.lindex(key, index);
        return getResponse(BuilderFactory.STRING);
    }

    public Response<String> lindex(byte[] key, int index) {
        client.lindex(key, index);
        return getResponse(BuilderFactory.STRING);
    }

    public Response<Long> linsert(String key, LIST_POSITION where,
            String pivot, String value) {
        client.linsert(key, where, pivot, value);
        return getResponse(BuilderFactory.LONG);
    }

    public Response<Long> linsert(byte[] key, LIST_POSITION where,
            byte[] pivot, byte[] value) {
        client.linsert(key, where, pivot, value);
        return getResponse(BuilderFactory.LONG);
    }

    public Response<Long> llen(String key) {
        client.llen(key);
        return getResponse(BuilderFactory.LONG);
    }

    public Response<Long> llen(byte[] key) {
        client.llen(key);
        return getResponse(BuilderFactory.LONG);
    }

    public Response<String> lpop(String key) {
        client.lpop(key);
        return getResponse(BuilderFactory.STRING);
    }

    public Response<String> lpop(byte[] key) {
        client.lpop(key);
        return getResponse(BuilderFactory.STRING);
    }

    public Response<Long> lpush(String key, String string) {
        client.lpush(key, string);
        return getResponse(BuilderFactory.LONG);
    }

    public Response<Long> lpush(byte[] key, byte[] string) {
        client.lpush(key, string);
        return getResponse(BuilderFactory.LONG);
    }

    public Response<Long> lpushx(String key, String string) {
        client.lpushx(key, string);
        return getResponse(BuilderFactory.LONG);
    }

    public Response<Long> lpushx(byte[] key, byte[] bytes) {
        client.lpushx(key, bytes);
        return getResponse(BuilderFactory.LONG);
    }

    public Response<List<String>> lrange(String key, long start, long end) {
        client.lrange(key, start, end);
        return getResponse(BuilderFactory.STRING_LIST);
    }

    public Response<List<String>> lrange(byte[] key, long start, long end) {
        client.lrange(key, start, end);
        return getResponse(BuilderFactory.STRING_LIST);
    }

    public Response<Long> lrem(String key, long count, String value) {
        client.lrem(key, count, value);
        return getResponse(BuilderFactory.LONG);
    }

    public Response<Long> lrem(byte[] key, long count, byte[] value) {
        client.lrem(key, count, value);
        return getResponse(BuilderFactory.LONG);
    }

    public Response<String> lset(String key, long index, String value) {
        client.lset(key, index, value);
        return getResponse(BuilderFactory.STRING);
    }

    public Response<String> lset(byte[] key, long index, byte[] value) {
        client.lset(key, index, value);
        return getResponse(BuilderFactory.STRING);
    }

    public Response<String> ltrim(String key, long start, long end) {
        client.ltrim(key, start, end);
        return getResponse(BuilderFactory.STRING);
    }

    public Response<String> ltrim(byte[] key, long start, long end) {
        client.ltrim(key, start, end);
        return getResponse(BuilderFactory.STRING);
    }

    public Response<List<String>> mget(String... keys) {
        client.mget(keys);
        return getResponse(BuilderFactory.STRING_LIST);
    }

    public Response<List<String>> mget(byte[]... keys) {
        client.mget(keys);
        return getResponse(BuilderFactory.STRING_LIST);
    }

    public Response<Long> move(String key, int dbIndex) {
        client.move(key, dbIndex);
        return getResponse(BuilderFactory.LONG);
    }

    public Response<Long> move(byte[] key, int dbIndex) {
        client.move(key, dbIndex);
        return getResponse(BuilderFactory.LONG);
    }

    public Response<String> mset(String... keysvalues) {
        client.mset(keysvalues);
        return getResponse(BuilderFactory.STRING);
    }

    public Response<String> mset(byte[]... keysvalues) {
        client.mset(keysvalues);
        return getResponse(BuilderFactory.STRING);
    }

    public Response<Long> msetnx(String... keysvalues) {
        client.msetnx(keysvalues);
        return getResponse(BuilderFactory.LONG);
    }

    public Response<Long> msetnx(byte[]... keysvalues) {
        client.msetnx(keysvalues);
        return getResponse(BuilderFactory.LONG);
    }

    public Response<Long> persist(String key) {
        client.persist(key);
        return getResponse(BuilderFactory.LONG);
    }

    public Response<Long> persist(byte[] key) {
        client.persist(key);
        return getResponse(BuilderFactory.LONG);
    }

    public Response<String> rename(String oldkey, String newkey) {
        client.rename(oldkey, newkey);
        return getResponse(BuilderFactory.STRING);
    }

    public Response<String> rename(byte[] oldkey, byte[] newkey) {
        client.rename(oldkey, newkey);
        return getResponse(BuilderFactory.STRING);
    }

    public Response<Long> renamenx(String oldkey, String newkey) {
        client.renamenx(oldkey, newkey);
        return getResponse(BuilderFactory.LONG);
    }

    public Response<Long> renamenx(byte[] oldkey, byte[] newkey) {
        client.renamenx(oldkey, newkey);
        return getResponse(BuilderFactory.LONG);
    }

    public Response<String> rpop(String key) {
        client.rpop(key);
        return getResponse(BuilderFactory.STRING);
    }

    public Response<String> rpop(byte[] key) {
        client.rpop(key);
        return getResponse(BuilderFactory.STRING);
    }

    public Response<String> rpoplpush(String srckey, String dstkey) {
        client.rpoplpush(srckey, dstkey);
        return getResponse(BuilderFactory.STRING);
    }

    public Response<String> rpoplpush(byte[] srckey, byte[] dstkey) {
        client.rpoplpush(srckey, dstkey);
=======
    public Response<String> discard() {
        client.discard();
>>>>>>> 69f5340a
        return getResponse(BuilderFactory.STRING);
    }

    public Response<List<Object>> exec() {
        client.exec();
        Response<List<Object>> response = super.getResponse(currentMulti);
        currentMulti = null;
        return response;
    }

    public Response<String> multi() {
        client.multi();
        Response<String> response = getResponse(BuilderFactory.STRING); //Expecting OK
        currentMulti = new MultiResponseBuilder();
        return response;
    }

}<|MERGE_RESOLUTION|>--- conflicted
+++ resolved
@@ -97,501 +97,8 @@
         return formatted;
     }
 
-<<<<<<< HEAD
-    public Response<Long> append(String key, String value) {
-        client.append(key, value);
-        return getResponse(BuilderFactory.LONG);
-    }
-
-    public Response<Long> append(byte[] key, byte[] value) {
-        client.append(key, value);
-        return getResponse(BuilderFactory.LONG);
-    }
-
-    public Response<List<String>> blpop(String... args) {
-        client.blpop(args);
-        return getResponse(BuilderFactory.STRING_LIST);
-    }
-
-    public Response<List<String>> blpop(byte[]... args) {
-        client.blpop(args);
-        return getResponse(BuilderFactory.STRING_LIST);
-    }
-
-    public Response<List<String>> brpop(String... args) {
-        client.brpop(args);
-        return getResponse(BuilderFactory.STRING_LIST);
-    }
-
-    public Response<List<String>> brpop(byte[]... args) {
-        client.brpop(args);
-        return getResponse(BuilderFactory.STRING_LIST);
-    }
-
-    public Response<Long> decr(String key) {
-        client.decr(key);
-        return getResponse(BuilderFactory.LONG);
-    }
-
-    public Response<Long> decr(byte[] key) {
-        client.decr(key);
-        return getResponse(BuilderFactory.LONG);
-    }
-
-    public Response<Long> decrBy(String key, long integer) {
-        client.decrBy(key, integer);
-        return getResponse(BuilderFactory.LONG);
-    }
-
-    public Response<Long> decrBy(byte[] key, long integer) {
-        client.decrBy(key, integer);
-        return getResponse(BuilderFactory.LONG);
-    }
-
-    public Response<Long> del(String... keys) {
-        client.del(keys);
-        return getResponse(BuilderFactory.LONG);
-    }
-
-    public Response<Long> del(byte[]... keys) {
-        client.del(keys);
-        return getResponse(BuilderFactory.LONG);
-    }
-
-    public Response<String> echo(String string) {
-        client.echo(string);
-        return getResponse(BuilderFactory.STRING);
-    }
-
-    public Response<String> echo(byte[] string) {
-        client.echo(string);
-        return getResponse(BuilderFactory.STRING);
-    }
-
-    public Response<Boolean> exists(String key) {
-        client.exists(key);
-        return getResponse(BuilderFactory.BOOLEAN);
-    }
-
-    public Response<Boolean> exists(byte[] key) {
-        client.exists(key);
-        return getResponse(BuilderFactory.BOOLEAN);
-    }
-
-    public Response<Long> expire(String key, int seconds) {
-        client.expire(key, seconds);
-        return getResponse(BuilderFactory.LONG);
-    }
-
-    public Response<Long> expire(byte[] key, int seconds) {
-        client.expire(key, seconds);
-        return getResponse(BuilderFactory.LONG);
-    }
-
-    public Response<Long> expireAt(String key, long unixTime) {
-        client.expireAt(key, unixTime);
-        return getResponse(BuilderFactory.LONG);
-    }
-
-    public Response<Long> expireAt(byte[] key, long unixTime) {
-        client.expireAt(key, unixTime);
-        return getResponse(BuilderFactory.LONG);
-    }
-
-    public Response<String> get(String key) {
-        client.get(key);
-        return getResponse(BuilderFactory.STRING);
-    }
-
-    public Response<byte[]> get(byte[] key) {
-        client.get(key);
-        return getResponse(BuilderFactory.BYTE_ARRAY);
-    }
-
-    public Response<Boolean> getbit(String key, long offset) {
-        client.getbit(key, offset);
-        return getResponse(BuilderFactory.BOOLEAN);
-    }
-
-    public Response<String> getrange(String key, long startOffset,
-            long endOffset) {
-        client.getrange(key, startOffset, endOffset);
-        return getResponse(BuilderFactory.STRING);
-    }
-
-    public Response<String> getSet(String key, String value) {
-        client.getSet(key, value);
-        return getResponse(BuilderFactory.STRING);
-    }
-
-    public Response<byte[]> getSet(byte[] key, byte[] value) {
-        client.getSet(key, value);
-        return getResponse(BuilderFactory.BYTE_ARRAY);
-    }
-
-    public Response<Long> hdel(String key, String field) {
-        client.hdel(key, field);
-        return getResponse(BuilderFactory.LONG);
-    }
-
-    public Response<Long> hdel(byte[] key, byte[] field) {
-        client.hdel(key, field);
-        return getResponse(BuilderFactory.LONG);
-    }
-
-    public Response<Boolean> hexists(String key, String field) {
-        client.hexists(key, field);
-        return getResponse(BuilderFactory.BOOLEAN);
-    }
-
-    public Response<Boolean> hexists(byte[] key, byte[] field) {
-        client.hexists(key, field);
-        return getResponse(BuilderFactory.BOOLEAN);
-    }
-
-    public Response<String> hget(String key, String field) {
-        client.hget(key, field);
-        return getResponse(BuilderFactory.STRING);
-    }
-
-    public Response<String> hget(byte[] key, byte[] field) {
-        client.hget(key, field);
-        return getResponse(BuilderFactory.STRING);
-    }
-
-    public Response<Map<String, String>> hgetAll(String key) {
-        client.hgetAll(key);
-        return getResponse(BuilderFactory.STRING_MAP);
-    }
-
-    public Response<Map<String, String>> hgetAll(byte[] key) {
-        client.hgetAll(key);
-        return getResponse(BuilderFactory.STRING_MAP);
-    }
-
-    public Response<Long> hincrBy(String key, String field, long value) {
-        client.hincrBy(key, field, value);
-        return getResponse(BuilderFactory.LONG);
-    }
-
-    public Response<Long> hincrBy(byte[] key, byte[] field, long value) {
-        client.hincrBy(key, field, value);
-        return getResponse(BuilderFactory.LONG);
-    }
-
-    public Response<Double> hincrByFloat(String key, String field, double value) {
-        client.hincrByFloat(key, field, value);
-        return getResponse(BuilderFactory.DOUBLE);
-    }
-
-    public Response<Double> hincrByFloat(byte[] key, byte[] field, double value) {
-        client.hincrByFloat(key, field, value);
-        return getResponse(BuilderFactory.DOUBLE);
-    }
-
-    public Response<Set<String>> hkeys(String key) {
-        client.hkeys(key);
-        return getResponse(BuilderFactory.STRING_SET);
-    }
-
-    public Response<Set<String>> hkeys(byte[] key) {
-        client.hkeys(key);
-        return getResponse(BuilderFactory.STRING_SET);
-    }
-
-    public Response<Long> hlen(String key) {
-        client.hlen(key);
-        return getResponse(BuilderFactory.LONG);
-    }
-
-    public Response<Long> hlen(byte[] key) {
-        client.hlen(key);
-        return getResponse(BuilderFactory.LONG);
-    }
-
-    public Response<List<String>> hmget(String key, String... fields) {
-        client.hmget(key, fields);
-        return getResponse(BuilderFactory.STRING_LIST);
-    }
-
-    public Response<List<String>> hmget(byte[] key, byte[]... fields) {
-        client.hmget(key, fields);
-        return getResponse(BuilderFactory.STRING_LIST);
-    }
-
-    public Response<String> hmset(String key, Map<String, String> hash) {
-        client.hmset(key, hash);
-        return getResponse(BuilderFactory.STRING);
-    }
-
-    public Response<String> hmset(byte[] key, Map<byte[], byte[]> hash) {
-        client.hmset(key, hash);
-        return getResponse(BuilderFactory.STRING);
-    }
-
-    public Response<Long> hset(String key, String field, String value) {
-        client.hset(key, field, value);
-        return getResponse(BuilderFactory.LONG);
-    }
-
-    public Response<Long> hset(byte[] key, byte[] field, byte[] value) {
-        client.hset(key, field, value);
-        return getResponse(BuilderFactory.LONG);
-    }
-
-    public Response<Long> hsetnx(String key, String field, String value) {
-        client.hsetnx(key, field, value);
-        return getResponse(BuilderFactory.LONG);
-    }
-
-    public Response<Long> hsetnx(byte[] key, byte[] field, byte[] value) {
-        client.hsetnx(key, field, value);
-        return getResponse(BuilderFactory.LONG);
-    }
-
-    public Response<List<String>> hvals(String key) {
-        client.hvals(key);
-        return getResponse(BuilderFactory.STRING_LIST);
-    }
-
-    public Response<List<String>> hvals(byte[] key) {
-        client.hvals(key);
-        return getResponse(BuilderFactory.STRING_LIST);
-    }
-
-    public Response<Long> incr(String key) {
-        client.incr(key);
-        return getResponse(BuilderFactory.LONG);
-    }
-
-    public Response<Long> incr(byte[] key) {
-        client.incr(key);
-        return getResponse(BuilderFactory.LONG);
-    }
-
-    public Response<Long> incrBy(String key, long integer) {
-        client.incrBy(key, integer);
-        return getResponse(BuilderFactory.LONG);
-    }
-
-    public Response<Long> incrBy(byte[] key, long integer) {
-        client.incrBy(key, integer);
-        return getResponse(BuilderFactory.LONG);
-    }
-
-    public Response<Double> incrByFloat(String key, double value) {
-        client.incrByFloat(key, value);
-        return getResponse(BuilderFactory.DOUBLE);
-    }
-
-    public Response<Double> incrByFloat(byte[] key, double value) {
-        client.incrByFloat(key, value);
-        return getResponse(BuilderFactory.DOUBLE);
-    }
-
-    public Response<Set<String>> keys(String pattern) {
-        client.keys(pattern);
-        return getResponse(BuilderFactory.STRING_SET);
-    }
-
-    public Response<Set<String>> keys(byte[] pattern) {
-        client.keys(pattern);
-        return getResponse(BuilderFactory.STRING_SET);
-    }
-
-    public Response<String> lindex(String key, int index) {
-        client.lindex(key, index);
-        return getResponse(BuilderFactory.STRING);
-    }
-
-    public Response<String> lindex(byte[] key, int index) {
-        client.lindex(key, index);
-        return getResponse(BuilderFactory.STRING);
-    }
-
-    public Response<Long> linsert(String key, LIST_POSITION where,
-            String pivot, String value) {
-        client.linsert(key, where, pivot, value);
-        return getResponse(BuilderFactory.LONG);
-    }
-
-    public Response<Long> linsert(byte[] key, LIST_POSITION where,
-            byte[] pivot, byte[] value) {
-        client.linsert(key, where, pivot, value);
-        return getResponse(BuilderFactory.LONG);
-    }
-
-    public Response<Long> llen(String key) {
-        client.llen(key);
-        return getResponse(BuilderFactory.LONG);
-    }
-
-    public Response<Long> llen(byte[] key) {
-        client.llen(key);
-        return getResponse(BuilderFactory.LONG);
-    }
-
-    public Response<String> lpop(String key) {
-        client.lpop(key);
-        return getResponse(BuilderFactory.STRING);
-    }
-
-    public Response<String> lpop(byte[] key) {
-        client.lpop(key);
-        return getResponse(BuilderFactory.STRING);
-    }
-
-    public Response<Long> lpush(String key, String string) {
-        client.lpush(key, string);
-        return getResponse(BuilderFactory.LONG);
-    }
-
-    public Response<Long> lpush(byte[] key, byte[] string) {
-        client.lpush(key, string);
-        return getResponse(BuilderFactory.LONG);
-    }
-
-    public Response<Long> lpushx(String key, String string) {
-        client.lpushx(key, string);
-        return getResponse(BuilderFactory.LONG);
-    }
-
-    public Response<Long> lpushx(byte[] key, byte[] bytes) {
-        client.lpushx(key, bytes);
-        return getResponse(BuilderFactory.LONG);
-    }
-
-    public Response<List<String>> lrange(String key, long start, long end) {
-        client.lrange(key, start, end);
-        return getResponse(BuilderFactory.STRING_LIST);
-    }
-
-    public Response<List<String>> lrange(byte[] key, long start, long end) {
-        client.lrange(key, start, end);
-        return getResponse(BuilderFactory.STRING_LIST);
-    }
-
-    public Response<Long> lrem(String key, long count, String value) {
-        client.lrem(key, count, value);
-        return getResponse(BuilderFactory.LONG);
-    }
-
-    public Response<Long> lrem(byte[] key, long count, byte[] value) {
-        client.lrem(key, count, value);
-        return getResponse(BuilderFactory.LONG);
-    }
-
-    public Response<String> lset(String key, long index, String value) {
-        client.lset(key, index, value);
-        return getResponse(BuilderFactory.STRING);
-    }
-
-    public Response<String> lset(byte[] key, long index, byte[] value) {
-        client.lset(key, index, value);
-        return getResponse(BuilderFactory.STRING);
-    }
-
-    public Response<String> ltrim(String key, long start, long end) {
-        client.ltrim(key, start, end);
-        return getResponse(BuilderFactory.STRING);
-    }
-
-    public Response<String> ltrim(byte[] key, long start, long end) {
-        client.ltrim(key, start, end);
-        return getResponse(BuilderFactory.STRING);
-    }
-
-    public Response<List<String>> mget(String... keys) {
-        client.mget(keys);
-        return getResponse(BuilderFactory.STRING_LIST);
-    }
-
-    public Response<List<String>> mget(byte[]... keys) {
-        client.mget(keys);
-        return getResponse(BuilderFactory.STRING_LIST);
-    }
-
-    public Response<Long> move(String key, int dbIndex) {
-        client.move(key, dbIndex);
-        return getResponse(BuilderFactory.LONG);
-    }
-
-    public Response<Long> move(byte[] key, int dbIndex) {
-        client.move(key, dbIndex);
-        return getResponse(BuilderFactory.LONG);
-    }
-
-    public Response<String> mset(String... keysvalues) {
-        client.mset(keysvalues);
-        return getResponse(BuilderFactory.STRING);
-    }
-
-    public Response<String> mset(byte[]... keysvalues) {
-        client.mset(keysvalues);
-        return getResponse(BuilderFactory.STRING);
-    }
-
-    public Response<Long> msetnx(String... keysvalues) {
-        client.msetnx(keysvalues);
-        return getResponse(BuilderFactory.LONG);
-    }
-
-    public Response<Long> msetnx(byte[]... keysvalues) {
-        client.msetnx(keysvalues);
-        return getResponse(BuilderFactory.LONG);
-    }
-
-    public Response<Long> persist(String key) {
-        client.persist(key);
-        return getResponse(BuilderFactory.LONG);
-    }
-
-    public Response<Long> persist(byte[] key) {
-        client.persist(key);
-        return getResponse(BuilderFactory.LONG);
-    }
-
-    public Response<String> rename(String oldkey, String newkey) {
-        client.rename(oldkey, newkey);
-        return getResponse(BuilderFactory.STRING);
-    }
-
-    public Response<String> rename(byte[] oldkey, byte[] newkey) {
-        client.rename(oldkey, newkey);
-        return getResponse(BuilderFactory.STRING);
-    }
-
-    public Response<Long> renamenx(String oldkey, String newkey) {
-        client.renamenx(oldkey, newkey);
-        return getResponse(BuilderFactory.LONG);
-    }
-
-    public Response<Long> renamenx(byte[] oldkey, byte[] newkey) {
-        client.renamenx(oldkey, newkey);
-        return getResponse(BuilderFactory.LONG);
-    }
-
-    public Response<String> rpop(String key) {
-        client.rpop(key);
-        return getResponse(BuilderFactory.STRING);
-    }
-
-    public Response<String> rpop(byte[] key) {
-        client.rpop(key);
-        return getResponse(BuilderFactory.STRING);
-    }
-
-    public Response<String> rpoplpush(String srckey, String dstkey) {
-        client.rpoplpush(srckey, dstkey);
-        return getResponse(BuilderFactory.STRING);
-    }
-
-    public Response<String> rpoplpush(byte[] srckey, byte[] dstkey) {
-        client.rpoplpush(srckey, dstkey);
-=======
     public Response<String> discard() {
         client.discard();
->>>>>>> 69f5340a
         return getResponse(BuilderFactory.STRING);
     }
 
