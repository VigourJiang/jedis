package redis.clients.jedis;

import static redis.clients.jedis.Protocol.toByteArray;
import static redis.clients.jedis.Protocol.Command.*;
import static redis.clients.jedis.Protocol.Keyword.LIMIT;
import static redis.clients.jedis.Protocol.Keyword.NO;
import static redis.clients.jedis.Protocol.Keyword.ONE;
import static redis.clients.jedis.Protocol.Keyword.STORE;
import static redis.clients.jedis.Protocol.Keyword.WITHSCORES;
import static redis.clients.jedis.Protocol.Keyword.RESET;
import static redis.clients.jedis.Protocol.Keyword.LEN;

import java.util.ArrayList;
import java.util.HashMap;
import java.util.List;
import java.util.Map;
import java.util.Map.Entry;

import redis.clients.jedis.Protocol.Command;
import redis.clients.jedis.Protocol.Keyword;
import redis.clients.util.SafeEncoder;

public class BinaryClient extends Connection {
    public enum LIST_POSITION {
	BEFORE, AFTER;
	public final byte[] raw;

	private LIST_POSITION() {
	    raw = SafeEncoder.encode(name());
	}
    }

    private boolean isInMulti;

    private String password;

    private long db;

    public boolean isInMulti() {
	return isInMulti;
    }

    public BinaryClient(final String host) {
	super(host);
    }

    public BinaryClient(final String host, final int port) {
	super(host, port);
    }
    
    private byte[][] joinParameters(byte[] first, byte[][] rest){
    	byte[][] result = new byte[rest.length+1][];
    	result[0] = first;
    	for(int i=0;i<rest.length;i++){
    		result[i+1] = rest[i];
    	}
    	return result;
    }

    public void setPassword(final String password) {
	this.password = password;
    }

    @Override
    public void connect() {
	if (!isConnected()) {
	    super.connect();
	    if (password != null) {
		auth(password);
		getStatusCodeReply();
	    }
	    if (db > 0) {
		select(Long.valueOf(db).intValue());
		getStatusCodeReply();
	    }
	}
    }

    public void ping() {
	sendCommand(PING);
    }

    public void set(final byte[] key, final byte[] value) {
	sendCommand(Command.SET, key, value);
    }

    public void get(final byte[] key) {
	sendCommand(Command.GET, key);
    }

    public void quit() {
	db = 0;
	sendCommand(QUIT);
    }

    public void exists(final byte[] key) {
	sendCommand(EXISTS, key);
    }

    public void del(final byte[]... keys) {
	sendCommand(DEL, keys);
    }

    public void type(final byte[] key) {
	sendCommand(TYPE, key);
    }

    public void flushDB() {
	sendCommand(FLUSHDB);
    }

    public void keys(final byte[] pattern) {
	sendCommand(KEYS, pattern);
    }

    public void randomKey() {
	sendCommand(RANDOMKEY);
    }

    public void rename(final byte[] oldkey, final byte[] newkey) {
	sendCommand(RENAME, oldkey, newkey);
    }

    public void renamenx(final byte[] oldkey, final byte[] newkey) {
	sendCommand(RENAMENX, oldkey, newkey);
    }

    public void dbSize() {
	sendCommand(DBSIZE);
    }

    public void expire(final byte[] key, final int seconds) {
	sendCommand(EXPIRE, key, toByteArray(seconds));
    }

    public void expireAt(final byte[] key, final long unixTime) {
	sendCommand(EXPIREAT, key, toByteArray(unixTime));
    }

    public void ttl(final byte[] key) {
	sendCommand(TTL, key);
    }

    public void select(final int index) {
	db = index;
	sendCommand(SELECT, toByteArray(index));
    }

    public void move(final byte[] key, final int dbIndex) {
	sendCommand(MOVE, key, toByteArray(dbIndex));
    }

    public void flushAll() {
	sendCommand(FLUSHALL);
    }

    public void getSet(final byte[] key, final byte[] value) {
	sendCommand(GETSET, key, value);
    }

    public void mget(final byte[]... keys) {
	sendCommand(MGET, keys);
    }

    public void setnx(final byte[] key, final byte[] value) {
	sendCommand(SETNX, key, value);
    }

    public void setex(final byte[] key, final int seconds, final byte[] value) {
	sendCommand(SETEX, key, toByteArray(seconds), value);
    }

    public void mset(final byte[]... keysvalues) {
	sendCommand(MSET, keysvalues);
    }

    public void msetnx(final byte[]... keysvalues) {
	sendCommand(MSETNX, keysvalues);
    }

    public void decrBy(final byte[] key, final long integer) {
	sendCommand(DECRBY, key, toByteArray(integer));
    }

    public void decr(final byte[] key) {
	sendCommand(DECR, key);
    }

    public void incrBy(final byte[] key, final long integer) {
	sendCommand(INCRBY, key, toByteArray(integer));
    }

    public void incr(final byte[] key) {
	sendCommand(INCR, key);
    }

    public void append(final byte[] key, final byte[] value) {
	sendCommand(APPEND, key, value);
    }

    public void substr(final byte[] key, final int start, final int end) {
	sendCommand(SUBSTR, key, toByteArray(start), toByteArray(end));
    }

    public void hset(final byte[] key, final byte[] field, final byte[] value) {
	sendCommand(HSET, key, field, value);
    }

    public void hget(final byte[] key, final byte[] field) {
	sendCommand(HGET, key, field);
    }

    public void hsetnx(final byte[] key, final byte[] field, final byte[] value) {
	sendCommand(HSETNX, key, field, value);
    }

    public void hmset(final byte[] key, final Map<byte[], byte[]> hash) {
	final List<byte[]> params = new ArrayList<byte[]>();
	params.add(key);

	for (final Entry<byte[], byte[]> entry : hash.entrySet()) {
	    params.add(entry.getKey());
	    params.add(entry.getValue());
	}
	sendCommand(HMSET, params.toArray(new byte[params.size()][]));
    }

    public void hmget(final byte[] key, final byte[]... fields) {
	final byte[][] params = new byte[fields.length + 1][];
	params[0] = key;
	System.arraycopy(fields, 0, params, 1, fields.length);
	sendCommand(HMGET, params);
    }

    public void hincrBy(final byte[] key, final byte[] field, final long value) {
	sendCommand(HINCRBY, key, field, toByteArray(value));
    }

    public void hexists(final byte[] key, final byte[] field) {
	sendCommand(HEXISTS, key, field);
    }

<<<<<<< HEAD
    public void hdel(final byte[] key, final byte[] field) {
	sendCommand(HDEL, key, field);
=======
    public void hdel(final byte[] key, final byte[]... fields) {
        sendCommand(HDEL, joinParameters(key, fields));
>>>>>>> dd88c51d
    }

    public void hlen(final byte[] key) {
	sendCommand(HLEN, key);
    }

    public void hkeys(final byte[] key) {
	sendCommand(HKEYS, key);
    }

    public void hvals(final byte[] key) {
	sendCommand(HVALS, key);
    }

    public void hgetAll(final byte[] key) {
	sendCommand(HGETALL, key);
    }

<<<<<<< HEAD
    public void rpush(final byte[] key, final byte[]... vals) {
	byte[][] args = new byte[vals.length + 1][];
	args[0] = key;
	System.arraycopy(vals, 0, args, 1, vals.length);
	sendCommand(RPUSH, args);
    }

    public void lpush(final byte[] key, final byte[]... vals) {
	byte[][] args = new byte[vals.length + 1][];
	args[0] = key;
	System.arraycopy(vals, 0, args, 1, vals.length);
	sendCommand(LPUSH, args);
=======
    public void rpush(final byte[] key, final byte[]... strings) {
        sendCommand(RPUSH, joinParameters(key, strings));
    }

    public void lpush(final byte[] key, final byte[]... strings) {
        sendCommand(LPUSH, joinParameters(key, strings));
>>>>>>> dd88c51d
    }

    public void llen(final byte[] key) {
	sendCommand(LLEN, key);
    }

    public void lrange(final byte[] key, final long start, final long end) {
	sendCommand(LRANGE, key, toByteArray(start), toByteArray(end));
    }

    public void ltrim(final byte[] key, final long start, final long end) {
	sendCommand(LTRIM, key, toByteArray(start), toByteArray(end));
    }

    public void lindex(final byte[] key, final long index) {
	sendCommand(LINDEX, key, toByteArray(index));
    }

    public void lset(final byte[] key, final long index, final byte[] value) {
	sendCommand(LSET, key, toByteArray(index), value);
    }

    public void lrem(final byte[] key, long count, final byte[] value) {
	sendCommand(LREM, key, toByteArray(count), value);
    }

    public void lpop(final byte[] key) {
	sendCommand(LPOP, key);
    }

    public void rpop(final byte[] key) {
	sendCommand(RPOP, key);
    }

    public void rpoplpush(final byte[] srckey, final byte[] dstkey) {
	sendCommand(RPOPLPUSH, srckey, dstkey);
    }

<<<<<<< HEAD
    public void sadd(final byte[] key, final byte[] member) {
	sendCommand(SADD, key, member);
=======
    public void sadd(final byte[] key, final byte[]... members) {
        sendCommand(SADD, joinParameters(key, members));
>>>>>>> dd88c51d
    }

    public void smembers(final byte[] key) {
	sendCommand(SMEMBERS, key);
    }

<<<<<<< HEAD
    public void srem(final byte[] key, final byte[] member) {
	sendCommand(SREM, key, member);
=======
    public void srem(final byte[] key, final byte[]... members) {
        sendCommand(SREM, joinParameters(key, members));
>>>>>>> dd88c51d
    }

    public void spop(final byte[] key) {
	sendCommand(SPOP, key);
    }

    public void smove(final byte[] srckey, final byte[] dstkey,
	    final byte[] member) {
	sendCommand(SMOVE, srckey, dstkey, member);
    }

    public void scard(final byte[] key) {
	sendCommand(SCARD, key);
    }

    public void sismember(final byte[] key, final byte[] member) {
	sendCommand(SISMEMBER, key, member);
    }

    public void sinter(final byte[]... keys) {
	sendCommand(SINTER, keys);
    }

    public void sinterstore(final byte[] dstkey, final byte[]... keys) {
	final byte[][] params = new byte[keys.length + 1][];
	params[0] = dstkey;
	System.arraycopy(keys, 0, params, 1, keys.length);
	sendCommand(SINTERSTORE, params);
    }

    public void sunion(final byte[]... keys) {
	sendCommand(SUNION, keys);
    }

    public void sunionstore(final byte[] dstkey, final byte[]... keys) {
	byte[][] params = new byte[keys.length + 1][];
	params[0] = dstkey;
	System.arraycopy(keys, 0, params, 1, keys.length);
	sendCommand(SUNIONSTORE, params);
    }

    public void sdiff(final byte[]... keys) {
	sendCommand(SDIFF, keys);
    }

    public void sdiffstore(final byte[] dstkey, final byte[]... keys) {
	byte[][] params = new byte[keys.length + 1][];
	params[0] = dstkey;
	System.arraycopy(keys, 0, params, 1, keys.length);
	sendCommand(SDIFFSTORE, params);
    }

    public void srandmember(final byte[] key) {
	sendCommand(SRANDMEMBER, key);
    }

    public void zadd(final byte[] key, final double score, final byte[] member) {
	sendCommand(ZADD, key, toByteArray(score), member);
    }

    public void zaddBinary(final byte[] key, Map<Double, byte[]> scoreMembers) {
		ArrayList<byte[]> args = new ArrayList<byte[]>(scoreMembers.size() * 2 + 1);
		
		args.add(key);
		
		for(Map.Entry<Double,byte[]> entry : scoreMembers.entrySet()){
			args.add(toByteArray(entry.getKey()));
			args.add(entry.getValue());
		}
	    
		byte[][] argsArray = new byte[args.size()][];
		args.toArray(argsArray);
		
		sendCommand(ZADD, argsArray);
	}
    
    public void zrange(final byte[] key, final int start, final int end) {
	sendCommand(ZRANGE, key, toByteArray(start), toByteArray(end));
    }

<<<<<<< HEAD
    public void zrem(final byte[] key, final byte[] member) {
	sendCommand(ZREM, key, member);
=======
    public void zrem(final byte[] key, final byte[]... members) {
        sendCommand(ZREM, joinParameters( key, members));
>>>>>>> dd88c51d
    }

    public void zincrby(final byte[] key, final double score,
	    final byte[] member) {
	sendCommand(ZINCRBY, key, toByteArray(score), member);
    }

    public void zrank(final byte[] key, final byte[] member) {
	sendCommand(ZRANK, key, member);
    }

    public void zrevrank(final byte[] key, final byte[] member) {
	sendCommand(ZREVRANK, key, member);
    }

    public void zrevrange(final byte[] key, final int start, final int end) {
	sendCommand(ZREVRANGE, key, toByteArray(start), toByteArray(end));
    }

    public void zrangeWithScores(final byte[] key, final int start,
	    final int end) {
	sendCommand(ZRANGE, key, toByteArray(start), toByteArray(end),
		WITHSCORES.raw);
    }

    public void zrevrangeWithScores(final byte[] key, final int start,
	    final int end) {
	sendCommand(ZREVRANGE, key, toByteArray(start), toByteArray(end),
		WITHSCORES.raw);
    }

    public void zcard(final byte[] key) {
	sendCommand(ZCARD, key);
    }

    public void zscore(final byte[] key, final byte[] member) {
	sendCommand(ZSCORE, key, member);
    }

    public void multi() {
	sendCommand(MULTI);
	isInMulti = true;
    }

    public void discard() {
	sendCommand(DISCARD);
	isInMulti = false;
    }

    public void exec() {
	sendCommand(EXEC);
	isInMulti = false;
    }

    public void watch(final byte[]... keys) {
	sendCommand(WATCH, keys);
    }

    public void unwatch() {
	sendCommand(UNWATCH);
    }

    public void sort(final byte[] key) {
	sendCommand(SORT, key);
    }

    public void sort(final byte[] key, final SortingParams sortingParameters) {
	final List<byte[]> args = new ArrayList<byte[]>();
	args.add(key);
	args.addAll(sortingParameters.getParams());
	sendCommand(SORT, args.toArray(new byte[args.size()][]));
    }

    public void blpop(final byte[][] args) {
	sendCommand(BLPOP, args);
    }

    public void sort(final byte[] key, final SortingParams sortingParameters,
	    final byte[] dstkey) {
	final List<byte[]> args = new ArrayList<byte[]>();
	args.add(key);
	args.addAll(sortingParameters.getParams());
	args.add(STORE.raw);
	args.add(dstkey);
	sendCommand(SORT, args.toArray(new byte[args.size()][]));
    }

    public void sort(final byte[] key, final byte[] dstkey) {
	sendCommand(SORT, key, STORE.raw, dstkey);
    }

    public void brpop(final byte[][] args) {
	sendCommand(BRPOP, args);
    }

    public void auth(final String password) {
	setPassword(password);
	sendCommand(AUTH, password);
    }

    public void subscribe(final byte[]... channels) {
	sendCommand(SUBSCRIBE, channels);
    }

    public void publish(final byte[] channel, final byte[] message) {
	sendCommand(PUBLISH, channel, message);
    }

    public void unsubscribe() {
	sendCommand(UNSUBSCRIBE);
    }

    public void unsubscribe(final byte[]... channels) {
	sendCommand(UNSUBSCRIBE, channels);
    }

    public void psubscribe(final byte[]... patterns) {
	sendCommand(PSUBSCRIBE, patterns);
    }

    public void punsubscribe() {
	sendCommand(PUNSUBSCRIBE);
    }

    public void punsubscribe(final byte[]... patterns) {
	sendCommand(PUNSUBSCRIBE, patterns);
    }

    public void zcount(final byte[] key, final double min, final double max) {
	sendCommand(ZCOUNT, key, toByteArray(min), toByteArray(max));
    }

    public void zrangeByScore(final byte[] key, final double min,
	    final double max) {
	sendCommand(ZRANGEBYSCORE, key, toByteArray(min), toByteArray(max));
    }

    public void zrevrangeByScore(final byte[] key, final double max,
	    final double min) {
	sendCommand(ZREVRANGEBYSCORE, key, toByteArray(max), toByteArray(min));
    }

    public void zrangeByScore(final byte[] key, final byte[] min,
	    final byte[] max) {
	sendCommand(ZRANGEBYSCORE, key, min, max);
    }

    public void zrevrangeByScore(final byte[] key, final byte[] max,
	    final byte[] min) {
	sendCommand(ZREVRANGEBYSCORE, key, max, min);
    }

    public void zrangeByScore(final byte[] key, final double min,
	    final double max, final int offset, int count) {
	sendCommand(ZRANGEBYSCORE, key, toByteArray(min), toByteArray(max),
		LIMIT.raw, toByteArray(offset), toByteArray(count));
    }

    public void zrevrangeByScore(final byte[] key, final double max,
	    final double min, final int offset, int count) {
	sendCommand(ZREVRANGEBYSCORE, key, toByteArray(max), toByteArray(min),
		LIMIT.raw, toByteArray(offset), toByteArray(count));
    }

    public void zrangeByScoreWithScores(final byte[] key, final double min,
	    final double max) {
	sendCommand(ZRANGEBYSCORE, key, toByteArray(min), toByteArray(max),
		WITHSCORES.raw);
    }

    public void zrevrangeByScoreWithScores(final byte[] key, final double max,
	    final double min) {
	sendCommand(ZREVRANGEBYSCORE, key, toByteArray(max), toByteArray(min),
		WITHSCORES.raw);
    }

    public void zrangeByScoreWithScores(final byte[] key, final double min,
	    final double max, final int offset, final int count) {
	sendCommand(ZRANGEBYSCORE, key, toByteArray(min), toByteArray(max),
		LIMIT.raw, toByteArray(offset), toByteArray(count),
		WITHSCORES.raw);
    }

    public void zrevrangeByScoreWithScores(final byte[] key, final double max,
	    final double min, final int offset, final int count) {
	sendCommand(ZREVRANGEBYSCORE, key, toByteArray(max), toByteArray(min),
		LIMIT.raw, toByteArray(offset), toByteArray(count),
		WITHSCORES.raw);
    }

    public void zremrangeByRank(final byte[] key, final int start, final int end) {
	sendCommand(ZREMRANGEBYRANK, key, toByteArray(start), toByteArray(end));
    }

    public void zremrangeByScore(final byte[] key, final double start,
	    final double end) {
	sendCommand(ZREMRANGEBYSCORE, key, toByteArray(start), toByteArray(end));
    }

    public void zunionstore(final byte[] dstkey, final byte[]... sets) {
	final byte[][] params = new byte[sets.length + 2][];
	params[0] = dstkey;
	params[1] = toByteArray(sets.length);
	System.arraycopy(sets, 0, params, 2, sets.length);
	sendCommand(ZUNIONSTORE, params);
    }

    public void zunionstore(final byte[] dstkey, final ZParams params,
	    final byte[]... sets) {
	final List<byte[]> args = new ArrayList<byte[]>();
	args.add(dstkey);
	args.add(Protocol.toByteArray(sets.length));
	for (final byte[] set : sets) {
	    args.add(set);
	}
	args.addAll(params.getParams());
	sendCommand(ZUNIONSTORE, args.toArray(new byte[args.size()][]));
    }

    public void zinterstore(final byte[] dstkey, final byte[]... sets) {
	final byte[][] params = new byte[sets.length + 2][];
	params[0] = dstkey;
	params[1] = Protocol.toByteArray(sets.length);
	System.arraycopy(sets, 0, params, 2, sets.length);
	sendCommand(ZINTERSTORE, params);
    }

    public void zinterstore(final byte[] dstkey, final ZParams params,
	    final byte[]... sets) {
	final List<byte[]> args = new ArrayList<byte[]>();
	args.add(dstkey);
	args.add(Protocol.toByteArray(sets.length));
	for (final byte[] set : sets) {
	    args.add(set);
	}
	args.addAll(params.getParams());
	sendCommand(ZINTERSTORE, args.toArray(new byte[args.size()][]));
    }

    public void save() {
	sendCommand(SAVE);
    }

    public void bgsave() {
	sendCommand(BGSAVE);
    }

    public void bgrewriteaof() {
	sendCommand(BGREWRITEAOF);
    }

    public void lastsave() {
	sendCommand(LASTSAVE);
    }

    public void shutdown() {
	sendCommand(SHUTDOWN);
    }

    public void info() {
	sendCommand(INFO);
    }

    public void monitor() {
	sendCommand(MONITOR);
    }

    public void slaveof(final String host, final int port) {
	sendCommand(SLAVEOF, host, String.valueOf(port));
    }

    public void slaveofNoOne() {
	sendCommand(SLAVEOF, NO.raw, ONE.raw);
    }

    public void configGet(final byte[] pattern) {
	sendCommand(CONFIG, Keyword.GET.raw, pattern);
    }

    public void configSet(final byte[] parameter, final byte[] value) {
	sendCommand(CONFIG, Keyword.SET.raw, parameter, value);
    }

    public void strlen(final byte[] key) {
	sendCommand(STRLEN, key);
    }

    public void sync() {
	sendCommand(SYNC);
    }

    public void lpushx(final byte[] key, final byte[] string) {
	sendCommand(LPUSHX, key, string);
    }

    public void persist(final byte[] key) {
	sendCommand(PERSIST, key);
    }

    public void rpushx(final byte[] key, final byte[] string) {
	sendCommand(RPUSHX, key, string);
    }

    public void echo(final byte[] string) {
	sendCommand(ECHO, string);
    }

    public void linsert(final byte[] key, final LIST_POSITION where,
	    final byte[] pivot, final byte[] value) {
	sendCommand(LINSERT, key, where.raw, pivot, value);
    }

    public void debug(final DebugParams params) {
	sendCommand(DEBUG, params.getCommand());
    }

    public void brpoplpush(final byte[] source, final byte[] destination,
	    final int timeout) {
	sendCommand(BRPOPLPUSH, source, destination, toByteArray(timeout));
    }

    public void configResetStat() {
	sendCommand(CONFIG, Keyword.RESETSTAT.name());
    }

    public void setbit(byte[] key, long offset, byte[] value) {
	sendCommand(SETBIT, key, toByteArray(offset), value);
    }

    public void getbit(byte[] key, long offset) {
	sendCommand(GETBIT, key, toByteArray(offset));
    }

    public void setrange(byte[] key, long offset, byte[] value) {
	sendCommand(SETRANGE, key, toByteArray(offset), value);
    }

    public void getrange(byte[] key, long startOffset, long endOffset) {
	sendCommand(GETRANGE, key, toByteArray(startOffset),
		toByteArray(endOffset));
    }

    public Long getDB() {
	return db;
    }

    public void disconnect() {
	db = 0;
	super.disconnect();
    }

    private void sendEvalCommand(Command command, byte[] script,
	    byte[] keyCount, byte[][] params) {

	final byte[][] allArgs = new byte[params.length + 2][];

	allArgs[0] = script;
	allArgs[1] = keyCount;

	for (int i = 0; i < params.length; i++)
	    allArgs[i + 2] = params[i];

	sendCommand(command, allArgs);
    }

    public void eval(byte[] script, byte[] keyCount, byte[][] params) {
	sendEvalCommand(EVAL, script, keyCount, params);
    }

    public void evalsha(byte[] sha1, byte[] keyCount, byte[][] params) {
	sendEvalCommand(EVALSHA, sha1, keyCount, params);
    }

    public void scriptFlush() {
	sendCommand(SCRIPT, Keyword.FLUSH.raw);
    }

    public void scriptExists(byte[]... sha1) {
	byte[][] args = new byte[sha1.length + 1][];
	args[0] = Keyword.EXISTS.raw;
	for (int i = 0; i < sha1.length; i++)
	    args[i + 1] = sha1[i];

	sendCommand(SCRIPT, args);
    }

    public void scriptLoad(byte[] script) {
	sendCommand(SCRIPT, Keyword.LOAD.raw, script);
    }

    public void scriptKill() {
	sendCommand(SCRIPT, Keyword.KILL.raw);
    }

    public void slowlogGet() {
	sendCommand(SLOWLOG, Keyword.GET.raw);
    }

    public void slowlogGet(long entries) {
	sendCommand(SLOWLOG, Keyword.GET.raw, toByteArray(entries));
    }

    public void slowlogReset() {
	sendCommand(SLOWLOG, RESET.raw);
    }

    public void slowlogLen() {
	sendCommand(SLOWLOG, LEN.raw);
    }
}<|MERGE_RESOLUTION|>--- conflicted
+++ resolved
@@ -2,16 +2,15 @@
 
 import static redis.clients.jedis.Protocol.toByteArray;
 import static redis.clients.jedis.Protocol.Command.*;
+import static redis.clients.jedis.Protocol.Keyword.LEN;
 import static redis.clients.jedis.Protocol.Keyword.LIMIT;
 import static redis.clients.jedis.Protocol.Keyword.NO;
 import static redis.clients.jedis.Protocol.Keyword.ONE;
+import static redis.clients.jedis.Protocol.Keyword.RESET;
 import static redis.clients.jedis.Protocol.Keyword.STORE;
 import static redis.clients.jedis.Protocol.Keyword.WITHSCORES;
-import static redis.clients.jedis.Protocol.Keyword.RESET;
-import static redis.clients.jedis.Protocol.Keyword.LEN;
 
 import java.util.ArrayList;
-import java.util.HashMap;
 import java.util.List;
 import java.util.Map;
 import java.util.Map.Entry;
@@ -47,14 +46,14 @@
     public BinaryClient(final String host, final int port) {
 	super(host, port);
     }
-    
-    private byte[][] joinParameters(byte[] first, byte[][] rest){
-    	byte[][] result = new byte[rest.length+1][];
-    	result[0] = first;
-    	for(int i=0;i<rest.length;i++){
-    		result[i+1] = rest[i];
-    	}
-    	return result;
+
+    private byte[][] joinParameters(byte[] first, byte[][] rest) {
+	byte[][] result = new byte[rest.length + 1][];
+	result[0] = first;
+	for (int i = 0; i < rest.length; i++) {
+	    result[i + 1] = rest[i];
+	}
+	return result;
     }
 
     public void setPassword(final String password) {
@@ -240,13 +239,8 @@
 	sendCommand(HEXISTS, key, field);
     }
 
-<<<<<<< HEAD
-    public void hdel(final byte[] key, final byte[] field) {
-	sendCommand(HDEL, key, field);
-=======
     public void hdel(final byte[] key, final byte[]... fields) {
-        sendCommand(HDEL, joinParameters(key, fields));
->>>>>>> dd88c51d
+	sendCommand(HDEL, joinParameters(key, fields));
     }
 
     public void hlen(final byte[] key) {
@@ -265,27 +259,12 @@
 	sendCommand(HGETALL, key);
     }
 
-<<<<<<< HEAD
-    public void rpush(final byte[] key, final byte[]... vals) {
-	byte[][] args = new byte[vals.length + 1][];
-	args[0] = key;
-	System.arraycopy(vals, 0, args, 1, vals.length);
-	sendCommand(RPUSH, args);
-    }
-
-    public void lpush(final byte[] key, final byte[]... vals) {
-	byte[][] args = new byte[vals.length + 1][];
-	args[0] = key;
-	System.arraycopy(vals, 0, args, 1, vals.length);
-	sendCommand(LPUSH, args);
-=======
     public void rpush(final byte[] key, final byte[]... strings) {
-        sendCommand(RPUSH, joinParameters(key, strings));
+	sendCommand(RPUSH, joinParameters(key, strings));
     }
 
     public void lpush(final byte[] key, final byte[]... strings) {
-        sendCommand(LPUSH, joinParameters(key, strings));
->>>>>>> dd88c51d
+	sendCommand(LPUSH, joinParameters(key, strings));
     }
 
     public void llen(final byte[] key) {
@@ -324,26 +303,16 @@
 	sendCommand(RPOPLPUSH, srckey, dstkey);
     }
 
-<<<<<<< HEAD
-    public void sadd(final byte[] key, final byte[] member) {
-	sendCommand(SADD, key, member);
-=======
     public void sadd(final byte[] key, final byte[]... members) {
-        sendCommand(SADD, joinParameters(key, members));
->>>>>>> dd88c51d
+	sendCommand(SADD, joinParameters(key, members));
     }
 
     public void smembers(final byte[] key) {
 	sendCommand(SMEMBERS, key);
     }
 
-<<<<<<< HEAD
-    public void srem(final byte[] key, final byte[] member) {
-	sendCommand(SREM, key, member);
-=======
     public void srem(final byte[] key, final byte[]... members) {
-        sendCommand(SREM, joinParameters(key, members));
->>>>>>> dd88c51d
+	sendCommand(SREM, joinParameters(key, members));
     }
 
     public void spop(final byte[] key) {
@@ -405,32 +374,28 @@
     }
 
     public void zaddBinary(final byte[] key, Map<Double, byte[]> scoreMembers) {
-		ArrayList<byte[]> args = new ArrayList<byte[]>(scoreMembers.size() * 2 + 1);
-		
-		args.add(key);
-		
-		for(Map.Entry<Double,byte[]> entry : scoreMembers.entrySet()){
-			args.add(toByteArray(entry.getKey()));
-			args.add(entry.getValue());
-		}
-	    
-		byte[][] argsArray = new byte[args.size()][];
-		args.toArray(argsArray);
-		
-		sendCommand(ZADD, argsArray);
+	ArrayList<byte[]> args = new ArrayList<byte[]>(
+		scoreMembers.size() * 2 + 1);
+
+	args.add(key);
+
+	for (Map.Entry<Double, byte[]> entry : scoreMembers.entrySet()) {
+	    args.add(toByteArray(entry.getKey()));
+	    args.add(entry.getValue());
 	}
-    
+
+	byte[][] argsArray = new byte[args.size()][];
+	args.toArray(argsArray);
+
+	sendCommand(ZADD, argsArray);
+    }
+
     public void zrange(final byte[] key, final int start, final int end) {
 	sendCommand(ZRANGE, key, toByteArray(start), toByteArray(end));
     }
 
-<<<<<<< HEAD
-    public void zrem(final byte[] key, final byte[] member) {
-	sendCommand(ZREM, key, member);
-=======
     public void zrem(final byte[] key, final byte[]... members) {
-        sendCommand(ZREM, joinParameters( key, members));
->>>>>>> dd88c51d
+	sendCommand(ZREM, joinParameters(key, members));
     }
 
     public void zincrby(final byte[] key, final double score,
