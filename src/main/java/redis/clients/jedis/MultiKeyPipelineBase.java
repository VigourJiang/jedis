package redis.clients.jedis;

import java.util.List;
import java.util.Map;
import java.util.Set;

<<<<<<< HEAD
abstract class MultiKeyPipelineBase extends PipelineBase implements
	MultiKeyBinaryRedisPipeline, MultiKeyCommandsPipeline, 
	ClusterPipeline, BinaryScriptingCommandsPipeline, ScriptingCommandsPipeline {

    protected Client client = null;

    public Response<List<String>> brpop(String... args) {
	client.brpop(args);
	return getResponse(BuilderFactory.STRING_LIST);
    }

    public Response<List<String>> brpop(int timeout, String... keys) {
	client.brpop(timeout, keys);
	return getResponse(BuilderFactory.STRING_LIST);
    }

    public Response<List<String>> blpop(String... args) {
	client.blpop(args);
	return getResponse(BuilderFactory.STRING_LIST);
    }

    public Response<List<String>> blpop(int timeout, String... keys) {
	client.blpop(timeout, keys);
	return getResponse(BuilderFactory.STRING_LIST);
    }

    public Response<Map<String, String>> blpopMap(int timeout, String... keys) {
	client.blpop(timeout, keys);
	return getResponse(BuilderFactory.STRING_MAP);
    }

    public Response<List<byte[]>> brpop(byte[]... args) {
	client.brpop(args);
	return getResponse(BuilderFactory.BYTE_ARRAY_LIST);
    }

    public Response<List<String>> brpop(int timeout, byte[]... keys) {
	client.brpop(timeout, keys);
	return getResponse(BuilderFactory.STRING_LIST);
    }

    public Response<Map<String, String>> brpopMap(int timeout, String... keys) {
	client.blpop(timeout, keys);
	return getResponse(BuilderFactory.STRING_MAP);
    }

    public Response<List<byte[]>> blpop(byte[]... args) {
	client.blpop(args);
	return getResponse(BuilderFactory.BYTE_ARRAY_LIST);
    }

    public Response<List<String>> blpop(int timeout, byte[]... keys) {
	client.blpop(timeout, keys);
	return getResponse(BuilderFactory.STRING_LIST);
    }

    public Response<Long> del(String... keys) {
	client.del(keys);
	return getResponse(BuilderFactory.LONG);
    }

    public Response<Long> del(byte[]... keys) {
	client.del(keys);
	return getResponse(BuilderFactory.LONG);
    }

    public Response<Set<String>> keys(String pattern) {
	getClient(pattern).keys(pattern);
	return getResponse(BuilderFactory.STRING_SET);
    }

    public Response<Set<byte[]>> keys(byte[] pattern) {
	getClient(pattern).keys(pattern);
	return getResponse(BuilderFactory.BYTE_ARRAY_ZSET);
    }

    public Response<List<String>> mget(String... keys) {
	client.mget(keys);
	return getResponse(BuilderFactory.STRING_LIST);
    }

    public Response<List<byte[]>> mget(byte[]... keys) {
	client.mget(keys);
	return getResponse(BuilderFactory.BYTE_ARRAY_LIST);
    }

    public Response<String> mset(String... keysvalues) {
	client.mset(keysvalues);
	return getResponse(BuilderFactory.STRING);
    }

    public Response<String> mset(byte[]... keysvalues) {
	client.mset(keysvalues);
	return getResponse(BuilderFactory.STRING);
    }

    public Response<Long> msetnx(String... keysvalues) {
	client.msetnx(keysvalues);
	return getResponse(BuilderFactory.LONG);
    }

    public Response<Long> msetnx(byte[]... keysvalues) {
	client.msetnx(keysvalues);
	return getResponse(BuilderFactory.LONG);
    }

    public Response<String> rename(String oldkey, String newkey) {
	client.rename(oldkey, newkey);
	return getResponse(BuilderFactory.STRING);
    }

    public Response<String> rename(byte[] oldkey, byte[] newkey) {
	client.rename(oldkey, newkey);
	return getResponse(BuilderFactory.STRING);
    }

    public Response<Long> renamenx(String oldkey, String newkey) {
	client.renamenx(oldkey, newkey);
	return getResponse(BuilderFactory.LONG);
    }

    public Response<Long> renamenx(byte[] oldkey, byte[] newkey) {
	client.renamenx(oldkey, newkey);
	return getResponse(BuilderFactory.LONG);
    }

    public Response<String> rpoplpush(String srckey, String dstkey) {
	client.rpoplpush(srckey, dstkey);
	return getResponse(BuilderFactory.STRING);
    }

    public Response<byte[]> rpoplpush(byte[] srckey, byte[] dstkey) {
	client.rpoplpush(srckey, dstkey);
	return getResponse(BuilderFactory.BYTE_ARRAY);
    }

    public Response<Set<String>> sdiff(String... keys) {
	client.sdiff(keys);
	return getResponse(BuilderFactory.STRING_SET);
    }

    public Response<Set<byte[]>> sdiff(byte[]... keys) {
	client.sdiff(keys);
	return getResponse(BuilderFactory.BYTE_ARRAY_ZSET);
    }

    public Response<Long> sdiffstore(String dstkey, String... keys) {
	client.sdiffstore(dstkey, keys);
	return getResponse(BuilderFactory.LONG);
    }

    public Response<Long> sdiffstore(byte[] dstkey, byte[]... keys) {
	client.sdiffstore(dstkey, keys);
	return getResponse(BuilderFactory.LONG);
    }

    public Response<Set<String>> sinter(String... keys) {
	client.sinter(keys);
	return getResponse(BuilderFactory.STRING_SET);
    }

    public Response<Set<byte[]>> sinter(byte[]... keys) {
	client.sinter(keys);
	return getResponse(BuilderFactory.BYTE_ARRAY_ZSET);
    }

    public Response<Long> sinterstore(String dstkey, String... keys) {
	client.sinterstore(dstkey, keys);
	return getResponse(BuilderFactory.LONG);
    }

    public Response<Long> sinterstore(byte[] dstkey, byte[]... keys) {
	client.sinterstore(dstkey, keys);
	return getResponse(BuilderFactory.LONG);
    }

    public Response<Long> smove(String srckey, String dstkey, String member) {
	client.smove(srckey, dstkey, member);
	return getResponse(BuilderFactory.LONG);
    }

    public Response<Long> smove(byte[] srckey, byte[] dstkey, byte[] member) {
	client.smove(srckey, dstkey, member);
	return getResponse(BuilderFactory.LONG);
    }

    public Response<Long> sort(String key, SortingParams sortingParameters,
	    String dstkey) {
	client.sort(key, sortingParameters, dstkey);
	return getResponse(BuilderFactory.LONG);
    }

    public Response<Long> sort(byte[] key, SortingParams sortingParameters,
	    byte[] dstkey) {
	client.sort(key, sortingParameters, dstkey);
	return getResponse(BuilderFactory.LONG);
    }

    public Response<Long> sort(String key, String dstkey) {
	client.sort(key, dstkey);
	return getResponse(BuilderFactory.LONG);
    }

    public Response<Long> sort(byte[] key, byte[] dstkey) {
	client.sort(key, dstkey);
	return getResponse(BuilderFactory.LONG);
    }

    public Response<Set<String>> sunion(String... keys) {
	client.sunion(keys);
	return getResponse(BuilderFactory.STRING_SET);
    }

    public Response<Set<byte[]>> sunion(byte[]... keys) {
	client.sunion(keys);
	return getResponse(BuilderFactory.BYTE_ARRAY_ZSET);
    }

    public Response<Long> sunionstore(String dstkey, String... keys) {
	client.sunionstore(dstkey, keys);
	return getResponse(BuilderFactory.LONG);
    }

    public Response<Long> sunionstore(byte[] dstkey, byte[]... keys) {
	client.sunionstore(dstkey, keys);
	return getResponse(BuilderFactory.LONG);
    }

    public Response<String> watch(String... keys) {
	client.watch(keys);
	return getResponse(BuilderFactory.STRING);
    }

    public Response<String> watch(byte[]... keys) {
	client.watch(keys);
	return getResponse(BuilderFactory.STRING);
    }

    public Response<Long> zinterstore(String dstkey, String... sets) {
	client.zinterstore(dstkey, sets);
	return getResponse(BuilderFactory.LONG);
    }

    public Response<Long> zinterstore(byte[] dstkey, byte[]... sets) {
	client.zinterstore(dstkey, sets);
	return getResponse(BuilderFactory.LONG);
    }

    public Response<Long> zinterstore(String dstkey, ZParams params,
	    String... sets) {
	client.zinterstore(dstkey, params, sets);
	return getResponse(BuilderFactory.LONG);
    }

    public Response<Long> zinterstore(byte[] dstkey, ZParams params,
	    byte[]... sets) {
	client.zinterstore(dstkey, params, sets);
	return getResponse(BuilderFactory.LONG);
    }

    public Response<Long> zunionstore(String dstkey, String... sets) {
	client.zunionstore(dstkey, sets);
	return getResponse(BuilderFactory.LONG);
    }

    public Response<Long> zunionstore(byte[] dstkey, byte[]... sets) {
	client.zunionstore(dstkey, sets);
	return getResponse(BuilderFactory.LONG);
    }

    public Response<Long> zunionstore(String dstkey, ZParams params,
	    String... sets) {
	client.zunionstore(dstkey, params, sets);
	return getResponse(BuilderFactory.LONG);
    }

    public Response<Long> zunionstore(byte[] dstkey, ZParams params,
	    byte[]... sets) {
	client.zunionstore(dstkey, params, sets);
	return getResponse(BuilderFactory.LONG);
    }

    public Response<String> bgrewriteaof() {
	client.bgrewriteaof();
	return getResponse(BuilderFactory.STRING);
    }

    public Response<String> bgsave() {
	client.bgsave();
	return getResponse(BuilderFactory.STRING);
    }

    public Response<String> configGet(String pattern) {
	client.configGet(pattern);
	return getResponse(BuilderFactory.STRING);
    }

    public Response<String> configSet(String parameter, String value) {
	client.configSet(parameter, value);
	return getResponse(BuilderFactory.STRING);
    }

    public Response<String> brpoplpush(String source, String destination,
	    int timeout) {
	client.brpoplpush(source, destination, timeout);
	return getResponse(BuilderFactory.STRING);
    }

    public Response<byte[]> brpoplpush(byte[] source, byte[] destination,
	    int timeout) {
	client.brpoplpush(source, destination, timeout);
	return getResponse(BuilderFactory.BYTE_ARRAY);
    }

    public Response<String> configResetStat() {
	client.configResetStat();
	return getResponse(BuilderFactory.STRING);
    }

    public Response<String> save() {
	client.save();
	return getResponse(BuilderFactory.STRING);
    }

    public Response<Long> lastsave() {
	client.lastsave();
	return getResponse(BuilderFactory.LONG);
    }

    public Response<Long> publish(String channel, String message) {
	client.publish(channel, message);
	return getResponse(BuilderFactory.LONG);
    }

    public Response<Long> publish(byte[] channel, byte[] message) {
	client.publish(channel, message);
	return getResponse(BuilderFactory.LONG);
    }

    public Response<String> randomKey() {
	client.randomKey();
	return getResponse(BuilderFactory.STRING);
    }

    public Response<byte[]> randomKeyBinary() {
	client.randomKey();
	return getResponse(BuilderFactory.BYTE_ARRAY);
    }

    public Response<String> flushDB() {
	client.flushDB();
	return getResponse(BuilderFactory.STRING);
    }

    public Response<String> flushAll() {
	client.flushAll();
	return getResponse(BuilderFactory.STRING);
    }

    public Response<String> info() {
	client.info();
	return getResponse(BuilderFactory.STRING);
    }

    public Response<Long> dbSize() {
	client.dbSize();
	return getResponse(BuilderFactory.LONG);
    }

    public Response<String> shutdown() {
	client.shutdown();
	return getResponse(BuilderFactory.STRING);
    }

    public Response<String> ping() {
	client.ping();
	return getResponse(BuilderFactory.STRING);
    }

    public Response<String> select(int index) {
	client.select(index);
	return getResponse(BuilderFactory.STRING);
    }

    public Response<Long> bitop(BitOP op, byte[] destKey, byte[]... srcKeys) {
	client.bitop(op, destKey, srcKeys);
	return getResponse(BuilderFactory.LONG);
    }

    public Response<Long> bitop(BitOP op, String destKey, String... srcKeys) {
	client.bitop(op, destKey, srcKeys);
	return getResponse(BuilderFactory.LONG);
    }

    public Response<String> clusterNodes() {
	client.clusterNodes();
	return getResponse(BuilderFactory.STRING);
    }

    public Response<String> clusterMeet(final String ip, final int port) {
	client.clusterMeet(ip, port);
	return getResponse(BuilderFactory.STRING);
    }

    public Response<String> clusterAddSlots(final int... slots) {
	client.clusterAddSlots(slots);
	return getResponse(BuilderFactory.STRING);
    }

    public Response<String> clusterDelSlots(final int... slots) {
	client.clusterDelSlots(slots);
	return getResponse(BuilderFactory.STRING);
    }

    public Response<String> clusterInfo() {
	client.clusterInfo();
	return getResponse(BuilderFactory.STRING);
    }

    public Response<List<String>> clusterGetKeysInSlot(final int slot,
	    final int count) {
	client.clusterGetKeysInSlot(slot, count);
	return getResponse(BuilderFactory.STRING_LIST);
    }

    public Response<String> clusterSetSlotNode(final int slot,
	    final String nodeId) {
	client.clusterSetSlotNode(slot, nodeId);
	return getResponse(BuilderFactory.STRING);
    }

    public Response<String> clusterSetSlotMigrating(final int slot,
	    final String nodeId) {
	client.clusterSetSlotMigrating(slot, nodeId);
	return getResponse(BuilderFactory.STRING);
    }

    public Response<String> clusterSetSlotImporting(final int slot,
	    final String nodeId) {
	client.clusterSetSlotImporting(slot, nodeId);
	return getResponse(BuilderFactory.STRING);
    }
    
    public Response<Object> eval(String script) {
	return this.eval(script, 0, new String[0]);
    }

    public Response<Object> eval(String script, List<String> keys,
	    List<String> args) {
	String[] argv = Jedis.getParams(keys, args);
	return this.eval(script, keys.size(), argv);
    }
    
    public Response<Object> eval(String script, int keyCount, String... params) {
	getClient(script).eval(script, keyCount, params);
	return getResponse(BuilderFactory.EVAL_RESULT);
    }

    public Response<Object> evalsha(String script) {
	return this.evalsha(script, 0, new String[0]);
    }

    public Response<Object> evalsha(String sha1, List<String> keys, List<String> args) {
	String[] argv = Jedis.getParams(keys, args);
	return this.evalsha(sha1, keys.size(), argv);
    }

    public Response<Object> evalsha(String sha1, int keyCount, String... params) {
	getClient(sha1).evalsha(sha1, keyCount, params);
	return getResponse(BuilderFactory.EVAL_RESULT);
    }

    public Response<Object> eval(byte[] script) {
	return this.eval(script, 0);
    }
    
    public Response<Object> eval(byte[] script, byte[] keyCount, byte[]... params) {
	getClient(script).eval(script, keyCount, params);
	return getResponse(BuilderFactory.EVAL_BINARY_RESULT);
    }
    
    public Response<Object> eval(byte[] script, List<byte[]> keys, List<byte[]> args) {
	byte[][] argv = BinaryJedis.getParamsWithBinary(keys, args);
	return this.eval(script, keys.size(), argv);
    }
    
    public Response<Object> eval(byte[] script, int keyCount, byte[]... params) {
	getClient(script).eval(script, keyCount, params);
	return getResponse(BuilderFactory.EVAL_BINARY_RESULT);
    }
    
    public Response<Object> evalsha(byte[] sha1) {
	return this.evalsha(sha1, 0);
    }
    
    public Response<Object> evalsha(byte[] sha1, List<byte[]> keys, List<byte[]> args) {
	byte[][] argv = BinaryJedis.getParamsWithBinary(keys, args);
	return this.evalsha(sha1, keys.size(), argv);
    }
    
    public Response<Object> evalsha(byte[] sha1, int keyCount, byte[]... params) {
	getClient(sha1).evalsha(sha1, keyCount, params);
	return getResponse(BuilderFactory.EVAL_BINARY_RESULT);
    }
=======
abstract class MultiKeyPipelineBase extends PipelineBase implements BasicRedisPipeline,
    MultiKeyBinaryRedisPipeline, MultiKeyCommandsPipeline, ClusterPipeline {

  protected Client client = null;

  public Response<List<String>> brpop(String... args) {
    client.brpop(args);
    return getResponse(BuilderFactory.STRING_LIST);
  }

  public Response<List<String>> brpop(int timeout, String... keys) {
    client.brpop(timeout, keys);
    return getResponse(BuilderFactory.STRING_LIST);
  }

  public Response<List<String>> blpop(String... args) {
    client.blpop(args);
    return getResponse(BuilderFactory.STRING_LIST);
  }

  public Response<List<String>> blpop(int timeout, String... keys) {
    client.blpop(timeout, keys);
    return getResponse(BuilderFactory.STRING_LIST);
  }

  public Response<Map<String, String>> blpopMap(int timeout, String... keys) {
    client.blpop(timeout, keys);
    return getResponse(BuilderFactory.STRING_MAP);
  }

  public Response<List<byte[]>> brpop(byte[]... args) {
    client.brpop(args);
    return getResponse(BuilderFactory.BYTE_ARRAY_LIST);
  }

  public Response<List<String>> brpop(int timeout, byte[]... keys) {
    client.brpop(timeout, keys);
    return getResponse(BuilderFactory.STRING_LIST);
  }

  public Response<Map<String, String>> brpopMap(int timeout, String... keys) {
    client.blpop(timeout, keys);
    return getResponse(BuilderFactory.STRING_MAP);
  }

  public Response<List<byte[]>> blpop(byte[]... args) {
    client.blpop(args);
    return getResponse(BuilderFactory.BYTE_ARRAY_LIST);
  }

  public Response<List<String>> blpop(int timeout, byte[]... keys) {
    client.blpop(timeout, keys);
    return getResponse(BuilderFactory.STRING_LIST);
  }

  public Response<Long> del(String... keys) {
    client.del(keys);
    return getResponse(BuilderFactory.LONG);
  }

  public Response<Long> del(byte[]... keys) {
    client.del(keys);
    return getResponse(BuilderFactory.LONG);
  }

  public Response<Set<String>> keys(String pattern) {
    getClient(pattern).keys(pattern);
    return getResponse(BuilderFactory.STRING_SET);
  }

  public Response<Set<byte[]>> keys(byte[] pattern) {
    getClient(pattern).keys(pattern);
    return getResponse(BuilderFactory.BYTE_ARRAY_ZSET);
  }

  public Response<List<String>> mget(String... keys) {
    client.mget(keys);
    return getResponse(BuilderFactory.STRING_LIST);
  }

  public Response<List<byte[]>> mget(byte[]... keys) {
    client.mget(keys);
    return getResponse(BuilderFactory.BYTE_ARRAY_LIST);
  }

  public Response<String> mset(String... keysvalues) {
    client.mset(keysvalues);
    return getResponse(BuilderFactory.STRING);
  }

  public Response<String> mset(byte[]... keysvalues) {
    client.mset(keysvalues);
    return getResponse(BuilderFactory.STRING);
  }

  public Response<Long> msetnx(String... keysvalues) {
    client.msetnx(keysvalues);
    return getResponse(BuilderFactory.LONG);
  }

  public Response<Long> msetnx(byte[]... keysvalues) {
    client.msetnx(keysvalues);
    return getResponse(BuilderFactory.LONG);
  }

  public Response<String> rename(String oldkey, String newkey) {
    client.rename(oldkey, newkey);
    return getResponse(BuilderFactory.STRING);
  }

  public Response<String> rename(byte[] oldkey, byte[] newkey) {
    client.rename(oldkey, newkey);
    return getResponse(BuilderFactory.STRING);
  }

  public Response<Long> renamenx(String oldkey, String newkey) {
    client.renamenx(oldkey, newkey);
    return getResponse(BuilderFactory.LONG);
  }

  public Response<Long> renamenx(byte[] oldkey, byte[] newkey) {
    client.renamenx(oldkey, newkey);
    return getResponse(BuilderFactory.LONG);
  }

  public Response<String> rpoplpush(String srckey, String dstkey) {
    client.rpoplpush(srckey, dstkey);
    return getResponse(BuilderFactory.STRING);
  }

  public Response<byte[]> rpoplpush(byte[] srckey, byte[] dstkey) {
    client.rpoplpush(srckey, dstkey);
    return getResponse(BuilderFactory.BYTE_ARRAY);
  }

  public Response<Set<String>> sdiff(String... keys) {
    client.sdiff(keys);
    return getResponse(BuilderFactory.STRING_SET);
  }

  public Response<Set<byte[]>> sdiff(byte[]... keys) {
    client.sdiff(keys);
    return getResponse(BuilderFactory.BYTE_ARRAY_ZSET);
  }

  public Response<Long> sdiffstore(String dstkey, String... keys) {
    client.sdiffstore(dstkey, keys);
    return getResponse(BuilderFactory.LONG);
  }

  public Response<Long> sdiffstore(byte[] dstkey, byte[]... keys) {
    client.sdiffstore(dstkey, keys);
    return getResponse(BuilderFactory.LONG);
  }

  public Response<Set<String>> sinter(String... keys) {
    client.sinter(keys);
    return getResponse(BuilderFactory.STRING_SET);
  }

  public Response<Set<byte[]>> sinter(byte[]... keys) {
    client.sinter(keys);
    return getResponse(BuilderFactory.BYTE_ARRAY_ZSET);
  }

  public Response<Long> sinterstore(String dstkey, String... keys) {
    client.sinterstore(dstkey, keys);
    return getResponse(BuilderFactory.LONG);
  }

  public Response<Long> sinterstore(byte[] dstkey, byte[]... keys) {
    client.sinterstore(dstkey, keys);
    return getResponse(BuilderFactory.LONG);
  }

  public Response<Long> smove(String srckey, String dstkey, String member) {
    client.smove(srckey, dstkey, member);
    return getResponse(BuilderFactory.LONG);
  }

  public Response<Long> smove(byte[] srckey, byte[] dstkey, byte[] member) {
    client.smove(srckey, dstkey, member);
    return getResponse(BuilderFactory.LONG);
  }

  public Response<Long> sort(String key, SortingParams sortingParameters, String dstkey) {
    client.sort(key, sortingParameters, dstkey);
    return getResponse(BuilderFactory.LONG);
  }

  public Response<Long> sort(byte[] key, SortingParams sortingParameters, byte[] dstkey) {
    client.sort(key, sortingParameters, dstkey);
    return getResponse(BuilderFactory.LONG);
  }

  public Response<Long> sort(String key, String dstkey) {
    client.sort(key, dstkey);
    return getResponse(BuilderFactory.LONG);
  }

  public Response<Long> sort(byte[] key, byte[] dstkey) {
    client.sort(key, dstkey);
    return getResponse(BuilderFactory.LONG);
  }

  public Response<Set<String>> sunion(String... keys) {
    client.sunion(keys);
    return getResponse(BuilderFactory.STRING_SET);
  }

  public Response<Set<byte[]>> sunion(byte[]... keys) {
    client.sunion(keys);
    return getResponse(BuilderFactory.BYTE_ARRAY_ZSET);
  }

  public Response<Long> sunionstore(String dstkey, String... keys) {
    client.sunionstore(dstkey, keys);
    return getResponse(BuilderFactory.LONG);
  }

  public Response<Long> sunionstore(byte[] dstkey, byte[]... keys) {
    client.sunionstore(dstkey, keys);
    return getResponse(BuilderFactory.LONG);
  }

  public Response<String> watch(String... keys) {
    client.watch(keys);
    return getResponse(BuilderFactory.STRING);
  }

  public Response<String> watch(byte[]... keys) {
    client.watch(keys);
    return getResponse(BuilderFactory.STRING);
  }

  public Response<Long> zinterstore(String dstkey, String... sets) {
    client.zinterstore(dstkey, sets);
    return getResponse(BuilderFactory.LONG);
  }

  public Response<Long> zinterstore(byte[] dstkey, byte[]... sets) {
    client.zinterstore(dstkey, sets);
    return getResponse(BuilderFactory.LONG);
  }

  public Response<Long> zinterstore(String dstkey, ZParams params, String... sets) {
    client.zinterstore(dstkey, params, sets);
    return getResponse(BuilderFactory.LONG);
  }

  public Response<Long> zinterstore(byte[] dstkey, ZParams params, byte[]... sets) {
    client.zinterstore(dstkey, params, sets);
    return getResponse(BuilderFactory.LONG);
  }

  public Response<Long> zunionstore(String dstkey, String... sets) {
    client.zunionstore(dstkey, sets);
    return getResponse(BuilderFactory.LONG);
  }

  public Response<Long> zunionstore(byte[] dstkey, byte[]... sets) {
    client.zunionstore(dstkey, sets);
    return getResponse(BuilderFactory.LONG);
  }

  public Response<Long> zunionstore(String dstkey, ZParams params, String... sets) {
    client.zunionstore(dstkey, params, sets);
    return getResponse(BuilderFactory.LONG);
  }

  public Response<Long> zunionstore(byte[] dstkey, ZParams params, byte[]... sets) {
    client.zunionstore(dstkey, params, sets);
    return getResponse(BuilderFactory.LONG);
  }

  public Response<String> bgrewriteaof() {
    client.bgrewriteaof();
    return getResponse(BuilderFactory.STRING);
  }

  public Response<String> bgsave() {
    client.bgsave();
    return getResponse(BuilderFactory.STRING);
  }

  public Response<String> configGet(String pattern) {
    client.configGet(pattern);
    return getResponse(BuilderFactory.STRING);
  }

  public Response<String> configSet(String parameter, String value) {
    client.configSet(parameter, value);
    return getResponse(BuilderFactory.STRING);
  }

  public Response<String> brpoplpush(String source, String destination, int timeout) {
    client.brpoplpush(source, destination, timeout);
    return getResponse(BuilderFactory.STRING);
  }

  public Response<byte[]> brpoplpush(byte[] source, byte[] destination, int timeout) {
    client.brpoplpush(source, destination, timeout);
    return getResponse(BuilderFactory.BYTE_ARRAY);
  }

  public Response<String> configResetStat() {
    client.configResetStat();
    return getResponse(BuilderFactory.STRING);
  }

  public Response<String> save() {
    client.save();
    return getResponse(BuilderFactory.STRING);
  }

  public Response<Long> lastsave() {
    client.lastsave();
    return getResponse(BuilderFactory.LONG);
  }

  public Response<Long> publish(String channel, String message) {
    client.publish(channel, message);
    return getResponse(BuilderFactory.LONG);
  }

  public Response<Long> publish(byte[] channel, byte[] message) {
    client.publish(channel, message);
    return getResponse(BuilderFactory.LONG);
  }

  public Response<String> randomKey() {
    client.randomKey();
    return getResponse(BuilderFactory.STRING);
  }

  public Response<byte[]> randomKeyBinary() {
    client.randomKey();
    return getResponse(BuilderFactory.BYTE_ARRAY);
  }

  public Response<String> flushDB() {
    client.flushDB();
    return getResponse(BuilderFactory.STRING);
  }

  public Response<String> flushAll() {
    client.flushAll();
    return getResponse(BuilderFactory.STRING);
  }

  public Response<String> info() {
    client.info();
    return getResponse(BuilderFactory.STRING);
  }

  public Response<List<String>> time() {
    client.time();
    return getResponse(BuilderFactory.STRING_LIST);
  }

  public Response<Long> dbSize() {
    client.dbSize();
    return getResponse(BuilderFactory.LONG);
  }

  public Response<String> shutdown() {
    client.shutdown();
    return getResponse(BuilderFactory.STRING);
  }

  public Response<String> ping() {
    client.ping();
    return getResponse(BuilderFactory.STRING);
  }

  public Response<String> select(int index) {
    client.select(index);
    return getResponse(BuilderFactory.STRING);
  }

  public Response<Long> bitop(BitOP op, byte[] destKey, byte[]... srcKeys) {
    client.bitop(op, destKey, srcKeys);
    return getResponse(BuilderFactory.LONG);
  }

  public Response<Long> bitop(BitOP op, String destKey, String... srcKeys) {
    client.bitop(op, destKey, srcKeys);
    return getResponse(BuilderFactory.LONG);
  }

  public Response<String> clusterNodes() {
    client.clusterNodes();
    return getResponse(BuilderFactory.STRING);
  }

  public Response<String> clusterMeet(final String ip, final int port) {
    client.clusterMeet(ip, port);
    return getResponse(BuilderFactory.STRING);
  }

  public Response<String> clusterAddSlots(final int... slots) {
    client.clusterAddSlots(slots);
    return getResponse(BuilderFactory.STRING);
  }

  public Response<String> clusterDelSlots(final int... slots) {
    client.clusterDelSlots(slots);
    return getResponse(BuilderFactory.STRING);
  }

  public Response<String> clusterInfo() {
    client.clusterInfo();
    return getResponse(BuilderFactory.STRING);
  }

  public Response<List<String>> clusterGetKeysInSlot(final int slot, final int count) {
    client.clusterGetKeysInSlot(slot, count);
    return getResponse(BuilderFactory.STRING_LIST);
  }

  public Response<String> clusterSetSlotNode(final int slot, final String nodeId) {
    client.clusterSetSlotNode(slot, nodeId);
    return getResponse(BuilderFactory.STRING);
  }

  public Response<String> clusterSetSlotMigrating(final int slot, final String nodeId) {
    client.clusterSetSlotMigrating(slot, nodeId);
    return getResponse(BuilderFactory.STRING);
  }

  public Response<String> clusterSetSlotImporting(final int slot, final String nodeId) {
    client.clusterSetSlotImporting(slot, nodeId);
    return getResponse(BuilderFactory.STRING);
  }

  @Override
  public Response<String> pfmerge(byte[] destkey, byte[]... sourcekeys) {
    client.pfmerge(destkey, sourcekeys);
    return getResponse(BuilderFactory.STRING);
  }

  @Override
  public Response<String> pfmerge(String destkey, String... sourcekeys) {
    client.pfmerge(destkey, sourcekeys);
    return getResponse(BuilderFactory.STRING);
  }

  @Override
  public Response<Long> pfcount(String... keys) {
    client.pfcount(keys);
    return getResponse(BuilderFactory.LONG);
  }

  @Override
  public Response<Long> pfcount(final byte[]... keys) {
    client.pfcount(keys);
    return getResponse(BuilderFactory.LONG);
  }
>>>>>>> d33bd409
}<|MERGE_RESOLUTION|>--- conflicted
+++ resolved
@@ -4,969 +4,533 @@
 import java.util.Map;
 import java.util.Set;
 
-<<<<<<< HEAD
 abstract class MultiKeyPipelineBase extends PipelineBase implements
-	MultiKeyBinaryRedisPipeline, MultiKeyCommandsPipeline, 
-	ClusterPipeline, BinaryScriptingCommandsPipeline, ScriptingCommandsPipeline {
-
-    protected Client client = null;
-
-    public Response<List<String>> brpop(String... args) {
-	client.brpop(args);
-	return getResponse(BuilderFactory.STRING_LIST);
-    }
-
-    public Response<List<String>> brpop(int timeout, String... keys) {
-	client.brpop(timeout, keys);
-	return getResponse(BuilderFactory.STRING_LIST);
-    }
-
-    public Response<List<String>> blpop(String... args) {
-	client.blpop(args);
-	return getResponse(BuilderFactory.STRING_LIST);
-    }
-
-    public Response<List<String>> blpop(int timeout, String... keys) {
-	client.blpop(timeout, keys);
-	return getResponse(BuilderFactory.STRING_LIST);
-    }
-
-    public Response<Map<String, String>> blpopMap(int timeout, String... keys) {
-	client.blpop(timeout, keys);
-	return getResponse(BuilderFactory.STRING_MAP);
-    }
-
-    public Response<List<byte[]>> brpop(byte[]... args) {
-	client.brpop(args);
-	return getResponse(BuilderFactory.BYTE_ARRAY_LIST);
-    }
-
-    public Response<List<String>> brpop(int timeout, byte[]... keys) {
-	client.brpop(timeout, keys);
-	return getResponse(BuilderFactory.STRING_LIST);
-    }
-
-    public Response<Map<String, String>> brpopMap(int timeout, String... keys) {
-	client.blpop(timeout, keys);
-	return getResponse(BuilderFactory.STRING_MAP);
-    }
-
-    public Response<List<byte[]>> blpop(byte[]... args) {
-	client.blpop(args);
-	return getResponse(BuilderFactory.BYTE_ARRAY_LIST);
-    }
-
-    public Response<List<String>> blpop(int timeout, byte[]... keys) {
-	client.blpop(timeout, keys);
-	return getResponse(BuilderFactory.STRING_LIST);
-    }
-
-    public Response<Long> del(String... keys) {
-	client.del(keys);
-	return getResponse(BuilderFactory.LONG);
-    }
-
-    public Response<Long> del(byte[]... keys) {
-	client.del(keys);
-	return getResponse(BuilderFactory.LONG);
-    }
-
-    public Response<Set<String>> keys(String pattern) {
-	getClient(pattern).keys(pattern);
-	return getResponse(BuilderFactory.STRING_SET);
-    }
-
-    public Response<Set<byte[]>> keys(byte[] pattern) {
-	getClient(pattern).keys(pattern);
-	return getResponse(BuilderFactory.BYTE_ARRAY_ZSET);
-    }
-
-    public Response<List<String>> mget(String... keys) {
-	client.mget(keys);
-	return getResponse(BuilderFactory.STRING_LIST);
-    }
-
-    public Response<List<byte[]>> mget(byte[]... keys) {
-	client.mget(keys);
-	return getResponse(BuilderFactory.BYTE_ARRAY_LIST);
-    }
-
-    public Response<String> mset(String... keysvalues) {
-	client.mset(keysvalues);
-	return getResponse(BuilderFactory.STRING);
-    }
-
-    public Response<String> mset(byte[]... keysvalues) {
-	client.mset(keysvalues);
-	return getResponse(BuilderFactory.STRING);
-    }
-
-    public Response<Long> msetnx(String... keysvalues) {
-	client.msetnx(keysvalues);
-	return getResponse(BuilderFactory.LONG);
-    }
-
-    public Response<Long> msetnx(byte[]... keysvalues) {
-	client.msetnx(keysvalues);
-	return getResponse(BuilderFactory.LONG);
-    }
-
-    public Response<String> rename(String oldkey, String newkey) {
-	client.rename(oldkey, newkey);
-	return getResponse(BuilderFactory.STRING);
-    }
-
-    public Response<String> rename(byte[] oldkey, byte[] newkey) {
-	client.rename(oldkey, newkey);
-	return getResponse(BuilderFactory.STRING);
-    }
-
-    public Response<Long> renamenx(String oldkey, String newkey) {
-	client.renamenx(oldkey, newkey);
-	return getResponse(BuilderFactory.LONG);
-    }
-
-    public Response<Long> renamenx(byte[] oldkey, byte[] newkey) {
-	client.renamenx(oldkey, newkey);
-	return getResponse(BuilderFactory.LONG);
-    }
-
-    public Response<String> rpoplpush(String srckey, String dstkey) {
-	client.rpoplpush(srckey, dstkey);
-	return getResponse(BuilderFactory.STRING);
-    }
-
-    public Response<byte[]> rpoplpush(byte[] srckey, byte[] dstkey) {
-	client.rpoplpush(srckey, dstkey);
-	return getResponse(BuilderFactory.BYTE_ARRAY);
-    }
-
-    public Response<Set<String>> sdiff(String... keys) {
-	client.sdiff(keys);
-	return getResponse(BuilderFactory.STRING_SET);
-    }
-
-    public Response<Set<byte[]>> sdiff(byte[]... keys) {
-	client.sdiff(keys);
-	return getResponse(BuilderFactory.BYTE_ARRAY_ZSET);
-    }
-
-    public Response<Long> sdiffstore(String dstkey, String... keys) {
-	client.sdiffstore(dstkey, keys);
-	return getResponse(BuilderFactory.LONG);
-    }
-
-    public Response<Long> sdiffstore(byte[] dstkey, byte[]... keys) {
-	client.sdiffstore(dstkey, keys);
-	return getResponse(BuilderFactory.LONG);
-    }
-
-    public Response<Set<String>> sinter(String... keys) {
-	client.sinter(keys);
-	return getResponse(BuilderFactory.STRING_SET);
-    }
-
-    public Response<Set<byte[]>> sinter(byte[]... keys) {
-	client.sinter(keys);
-	return getResponse(BuilderFactory.BYTE_ARRAY_ZSET);
-    }
-
-    public Response<Long> sinterstore(String dstkey, String... keys) {
-	client.sinterstore(dstkey, keys);
-	return getResponse(BuilderFactory.LONG);
-    }
-
-    public Response<Long> sinterstore(byte[] dstkey, byte[]... keys) {
-	client.sinterstore(dstkey, keys);
-	return getResponse(BuilderFactory.LONG);
-    }
-
-    public Response<Long> smove(String srckey, String dstkey, String member) {
-	client.smove(srckey, dstkey, member);
-	return getResponse(BuilderFactory.LONG);
-    }
-
-    public Response<Long> smove(byte[] srckey, byte[] dstkey, byte[] member) {
-	client.smove(srckey, dstkey, member);
-	return getResponse(BuilderFactory.LONG);
-    }
-
-    public Response<Long> sort(String key, SortingParams sortingParameters,
-	    String dstkey) {
-	client.sort(key, sortingParameters, dstkey);
-	return getResponse(BuilderFactory.LONG);
-    }
-
-    public Response<Long> sort(byte[] key, SortingParams sortingParameters,
-	    byte[] dstkey) {
-	client.sort(key, sortingParameters, dstkey);
-	return getResponse(BuilderFactory.LONG);
-    }
-
-    public Response<Long> sort(String key, String dstkey) {
-	client.sort(key, dstkey);
-	return getResponse(BuilderFactory.LONG);
-    }
-
-    public Response<Long> sort(byte[] key, byte[] dstkey) {
-	client.sort(key, dstkey);
-	return getResponse(BuilderFactory.LONG);
-    }
-
-    public Response<Set<String>> sunion(String... keys) {
-	client.sunion(keys);
-	return getResponse(BuilderFactory.STRING_SET);
-    }
-
-    public Response<Set<byte[]>> sunion(byte[]... keys) {
-	client.sunion(keys);
-	return getResponse(BuilderFactory.BYTE_ARRAY_ZSET);
-    }
-
-    public Response<Long> sunionstore(String dstkey, String... keys) {
-	client.sunionstore(dstkey, keys);
-	return getResponse(BuilderFactory.LONG);
-    }
-
-    public Response<Long> sunionstore(byte[] dstkey, byte[]... keys) {
-	client.sunionstore(dstkey, keys);
-	return getResponse(BuilderFactory.LONG);
-    }
-
-    public Response<String> watch(String... keys) {
-	client.watch(keys);
-	return getResponse(BuilderFactory.STRING);
-    }
-
-    public Response<String> watch(byte[]... keys) {
-	client.watch(keys);
-	return getResponse(BuilderFactory.STRING);
-    }
-
-    public Response<Long> zinterstore(String dstkey, String... sets) {
-	client.zinterstore(dstkey, sets);
-	return getResponse(BuilderFactory.LONG);
-    }
-
-    public Response<Long> zinterstore(byte[] dstkey, byte[]... sets) {
-	client.zinterstore(dstkey, sets);
-	return getResponse(BuilderFactory.LONG);
-    }
-
-    public Response<Long> zinterstore(String dstkey, ZParams params,
-	    String... sets) {
-	client.zinterstore(dstkey, params, sets);
-	return getResponse(BuilderFactory.LONG);
-    }
-
-    public Response<Long> zinterstore(byte[] dstkey, ZParams params,
-	    byte[]... sets) {
-	client.zinterstore(dstkey, params, sets);
-	return getResponse(BuilderFactory.LONG);
-    }
-
-    public Response<Long> zunionstore(String dstkey, String... sets) {
-	client.zunionstore(dstkey, sets);
-	return getResponse(BuilderFactory.LONG);
-    }
-
-    public Response<Long> zunionstore(byte[] dstkey, byte[]... sets) {
-	client.zunionstore(dstkey, sets);
-	return getResponse(BuilderFactory.LONG);
-    }
-
-    public Response<Long> zunionstore(String dstkey, ZParams params,
-	    String... sets) {
-	client.zunionstore(dstkey, params, sets);
-	return getResponse(BuilderFactory.LONG);
-    }
-
-    public Response<Long> zunionstore(byte[] dstkey, ZParams params,
-	    byte[]... sets) {
-	client.zunionstore(dstkey, params, sets);
-	return getResponse(BuilderFactory.LONG);
-    }
-
-    public Response<String> bgrewriteaof() {
-	client.bgrewriteaof();
-	return getResponse(BuilderFactory.STRING);
-    }
-
-    public Response<String> bgsave() {
-	client.bgsave();
-	return getResponse(BuilderFactory.STRING);
-    }
-
-    public Response<String> configGet(String pattern) {
-	client.configGet(pattern);
-	return getResponse(BuilderFactory.STRING);
-    }
-
-    public Response<String> configSet(String parameter, String value) {
-	client.configSet(parameter, value);
-	return getResponse(BuilderFactory.STRING);
-    }
-
-    public Response<String> brpoplpush(String source, String destination,
-	    int timeout) {
-	client.brpoplpush(source, destination, timeout);
-	return getResponse(BuilderFactory.STRING);
-    }
-
-    public Response<byte[]> brpoplpush(byte[] source, byte[] destination,
-	    int timeout) {
-	client.brpoplpush(source, destination, timeout);
-	return getResponse(BuilderFactory.BYTE_ARRAY);
-    }
-
-    public Response<String> configResetStat() {
-	client.configResetStat();
-	return getResponse(BuilderFactory.STRING);
-    }
-
-    public Response<String> save() {
-	client.save();
-	return getResponse(BuilderFactory.STRING);
-    }
-
-    public Response<Long> lastsave() {
-	client.lastsave();
-	return getResponse(BuilderFactory.LONG);
-    }
-
-    public Response<Long> publish(String channel, String message) {
-	client.publish(channel, message);
-	return getResponse(BuilderFactory.LONG);
-    }
-
-    public Response<Long> publish(byte[] channel, byte[] message) {
-	client.publish(channel, message);
-	return getResponse(BuilderFactory.LONG);
-    }
-
-    public Response<String> randomKey() {
-	client.randomKey();
-	return getResponse(BuilderFactory.STRING);
-    }
-
-    public Response<byte[]> randomKeyBinary() {
-	client.randomKey();
-	return getResponse(BuilderFactory.BYTE_ARRAY);
-    }
-
-    public Response<String> flushDB() {
-	client.flushDB();
-	return getResponse(BuilderFactory.STRING);
-    }
-
-    public Response<String> flushAll() {
-	client.flushAll();
-	return getResponse(BuilderFactory.STRING);
-    }
-
-    public Response<String> info() {
-	client.info();
-	return getResponse(BuilderFactory.STRING);
-    }
-
-    public Response<Long> dbSize() {
-	client.dbSize();
-	return getResponse(BuilderFactory.LONG);
-    }
-
-    public Response<String> shutdown() {
-	client.shutdown();
-	return getResponse(BuilderFactory.STRING);
-    }
-
-    public Response<String> ping() {
-	client.ping();
-	return getResponse(BuilderFactory.STRING);
-    }
-
-    public Response<String> select(int index) {
-	client.select(index);
-	return getResponse(BuilderFactory.STRING);
-    }
-
-    public Response<Long> bitop(BitOP op, byte[] destKey, byte[]... srcKeys) {
-	client.bitop(op, destKey, srcKeys);
-	return getResponse(BuilderFactory.LONG);
-    }
-
-    public Response<Long> bitop(BitOP op, String destKey, String... srcKeys) {
-	client.bitop(op, destKey, srcKeys);
-	return getResponse(BuilderFactory.LONG);
-    }
-
-    public Response<String> clusterNodes() {
-	client.clusterNodes();
-	return getResponse(BuilderFactory.STRING);
-    }
-
-    public Response<String> clusterMeet(final String ip, final int port) {
-	client.clusterMeet(ip, port);
-	return getResponse(BuilderFactory.STRING);
-    }
-
-    public Response<String> clusterAddSlots(final int... slots) {
-	client.clusterAddSlots(slots);
-	return getResponse(BuilderFactory.STRING);
-    }
-
-    public Response<String> clusterDelSlots(final int... slots) {
-	client.clusterDelSlots(slots);
-	return getResponse(BuilderFactory.STRING);
-    }
-
-    public Response<String> clusterInfo() {
-	client.clusterInfo();
-	return getResponse(BuilderFactory.STRING);
-    }
-
-    public Response<List<String>> clusterGetKeysInSlot(final int slot,
-	    final int count) {
-	client.clusterGetKeysInSlot(slot, count);
-	return getResponse(BuilderFactory.STRING_LIST);
-    }
-
-    public Response<String> clusterSetSlotNode(final int slot,
-	    final String nodeId) {
-	client.clusterSetSlotNode(slot, nodeId);
-	return getResponse(BuilderFactory.STRING);
-    }
-
-    public Response<String> clusterSetSlotMigrating(final int slot,
-	    final String nodeId) {
-	client.clusterSetSlotMigrating(slot, nodeId);
-	return getResponse(BuilderFactory.STRING);
-    }
-
-    public Response<String> clusterSetSlotImporting(final int slot,
-	    final String nodeId) {
-	client.clusterSetSlotImporting(slot, nodeId);
-	return getResponse(BuilderFactory.STRING);
-    }
-    
-    public Response<Object> eval(String script) {
-	return this.eval(script, 0, new String[0]);
-    }
-
-    public Response<Object> eval(String script, List<String> keys,
-	    List<String> args) {
-	String[] argv = Jedis.getParams(keys, args);
-	return this.eval(script, keys.size(), argv);
-    }
-    
-    public Response<Object> eval(String script, int keyCount, String... params) {
-	getClient(script).eval(script, keyCount, params);
-	return getResponse(BuilderFactory.EVAL_RESULT);
-    }
-
-    public Response<Object> evalsha(String script) {
-	return this.evalsha(script, 0, new String[0]);
-    }
-
-    public Response<Object> evalsha(String sha1, List<String> keys, List<String> args) {
-	String[] argv = Jedis.getParams(keys, args);
-	return this.evalsha(sha1, keys.size(), argv);
-    }
-
-    public Response<Object> evalsha(String sha1, int keyCount, String... params) {
-	getClient(sha1).evalsha(sha1, keyCount, params);
-	return getResponse(BuilderFactory.EVAL_RESULT);
-    }
-
-    public Response<Object> eval(byte[] script) {
-	return this.eval(script, 0);
-    }
-    
-    public Response<Object> eval(byte[] script, byte[] keyCount, byte[]... params) {
-	getClient(script).eval(script, keyCount, params);
-	return getResponse(BuilderFactory.EVAL_BINARY_RESULT);
-    }
-    
-    public Response<Object> eval(byte[] script, List<byte[]> keys, List<byte[]> args) {
-	byte[][] argv = BinaryJedis.getParamsWithBinary(keys, args);
-	return this.eval(script, keys.size(), argv);
-    }
-    
-    public Response<Object> eval(byte[] script, int keyCount, byte[]... params) {
-	getClient(script).eval(script, keyCount, params);
-	return getResponse(BuilderFactory.EVAL_BINARY_RESULT);
-    }
-    
-    public Response<Object> evalsha(byte[] sha1) {
-	return this.evalsha(sha1, 0);
-    }
-    
-    public Response<Object> evalsha(byte[] sha1, List<byte[]> keys, List<byte[]> args) {
-	byte[][] argv = BinaryJedis.getParamsWithBinary(keys, args);
-	return this.evalsha(sha1, keys.size(), argv);
-    }
-    
-    public Response<Object> evalsha(byte[] sha1, int keyCount, byte[]... params) {
-	getClient(sha1).evalsha(sha1, keyCount, params);
-	return getResponse(BuilderFactory.EVAL_BINARY_RESULT);
-    }
-=======
-abstract class MultiKeyPipelineBase extends PipelineBase implements BasicRedisPipeline,
-    MultiKeyBinaryRedisPipeline, MultiKeyCommandsPipeline, ClusterPipeline {
-
-  protected Client client = null;
-
-  public Response<List<String>> brpop(String... args) {
-    client.brpop(args);
-    return getResponse(BuilderFactory.STRING_LIST);
-  }
-
-  public Response<List<String>> brpop(int timeout, String... keys) {
-    client.brpop(timeout, keys);
-    return getResponse(BuilderFactory.STRING_LIST);
-  }
-
-  public Response<List<String>> blpop(String... args) {
-    client.blpop(args);
-    return getResponse(BuilderFactory.STRING_LIST);
-  }
-
-  public Response<List<String>> blpop(int timeout, String... keys) {
-    client.blpop(timeout, keys);
-    return getResponse(BuilderFactory.STRING_LIST);
-  }
-
-  public Response<Map<String, String>> blpopMap(int timeout, String... keys) {
-    client.blpop(timeout, keys);
-    return getResponse(BuilderFactory.STRING_MAP);
-  }
-
-  public Response<List<byte[]>> brpop(byte[]... args) {
-    client.brpop(args);
-    return getResponse(BuilderFactory.BYTE_ARRAY_LIST);
-  }
-
-  public Response<List<String>> brpop(int timeout, byte[]... keys) {
-    client.brpop(timeout, keys);
-    return getResponse(BuilderFactory.STRING_LIST);
-  }
-
-  public Response<Map<String, String>> brpopMap(int timeout, String... keys) {
-    client.blpop(timeout, keys);
-    return getResponse(BuilderFactory.STRING_MAP);
-  }
-
-  public Response<List<byte[]>> blpop(byte[]... args) {
-    client.blpop(args);
-    return getResponse(BuilderFactory.BYTE_ARRAY_LIST);
-  }
-
-  public Response<List<String>> blpop(int timeout, byte[]... keys) {
-    client.blpop(timeout, keys);
-    return getResponse(BuilderFactory.STRING_LIST);
-  }
-
-  public Response<Long> del(String... keys) {
-    client.del(keys);
-    return getResponse(BuilderFactory.LONG);
-  }
-
-  public Response<Long> del(byte[]... keys) {
-    client.del(keys);
-    return getResponse(BuilderFactory.LONG);
-  }
-
-  public Response<Set<String>> keys(String pattern) {
-    getClient(pattern).keys(pattern);
-    return getResponse(BuilderFactory.STRING_SET);
-  }
-
-  public Response<Set<byte[]>> keys(byte[] pattern) {
-    getClient(pattern).keys(pattern);
-    return getResponse(BuilderFactory.BYTE_ARRAY_ZSET);
-  }
-
-  public Response<List<String>> mget(String... keys) {
-    client.mget(keys);
-    return getResponse(BuilderFactory.STRING_LIST);
-  }
-
-  public Response<List<byte[]>> mget(byte[]... keys) {
-    client.mget(keys);
-    return getResponse(BuilderFactory.BYTE_ARRAY_LIST);
-  }
-
-  public Response<String> mset(String... keysvalues) {
-    client.mset(keysvalues);
-    return getResponse(BuilderFactory.STRING);
-  }
-
-  public Response<String> mset(byte[]... keysvalues) {
-    client.mset(keysvalues);
-    return getResponse(BuilderFactory.STRING);
-  }
-
-  public Response<Long> msetnx(String... keysvalues) {
-    client.msetnx(keysvalues);
-    return getResponse(BuilderFactory.LONG);
-  }
-
-  public Response<Long> msetnx(byte[]... keysvalues) {
-    client.msetnx(keysvalues);
-    return getResponse(BuilderFactory.LONG);
-  }
-
-  public Response<String> rename(String oldkey, String newkey) {
-    client.rename(oldkey, newkey);
-    return getResponse(BuilderFactory.STRING);
-  }
-
-  public Response<String> rename(byte[] oldkey, byte[] newkey) {
-    client.rename(oldkey, newkey);
-    return getResponse(BuilderFactory.STRING);
-  }
-
-  public Response<Long> renamenx(String oldkey, String newkey) {
-    client.renamenx(oldkey, newkey);
-    return getResponse(BuilderFactory.LONG);
-  }
-
-  public Response<Long> renamenx(byte[] oldkey, byte[] newkey) {
-    client.renamenx(oldkey, newkey);
-    return getResponse(BuilderFactory.LONG);
-  }
-
-  public Response<String> rpoplpush(String srckey, String dstkey) {
-    client.rpoplpush(srckey, dstkey);
-    return getResponse(BuilderFactory.STRING);
-  }
-
-  public Response<byte[]> rpoplpush(byte[] srckey, byte[] dstkey) {
-    client.rpoplpush(srckey, dstkey);
-    return getResponse(BuilderFactory.BYTE_ARRAY);
-  }
-
-  public Response<Set<String>> sdiff(String... keys) {
-    client.sdiff(keys);
-    return getResponse(BuilderFactory.STRING_SET);
-  }
-
-  public Response<Set<byte[]>> sdiff(byte[]... keys) {
-    client.sdiff(keys);
-    return getResponse(BuilderFactory.BYTE_ARRAY_ZSET);
-  }
-
-  public Response<Long> sdiffstore(String dstkey, String... keys) {
-    client.sdiffstore(dstkey, keys);
-    return getResponse(BuilderFactory.LONG);
-  }
-
-  public Response<Long> sdiffstore(byte[] dstkey, byte[]... keys) {
-    client.sdiffstore(dstkey, keys);
-    return getResponse(BuilderFactory.LONG);
-  }
-
-  public Response<Set<String>> sinter(String... keys) {
-    client.sinter(keys);
-    return getResponse(BuilderFactory.STRING_SET);
-  }
-
-  public Response<Set<byte[]>> sinter(byte[]... keys) {
-    client.sinter(keys);
-    return getResponse(BuilderFactory.BYTE_ARRAY_ZSET);
-  }
-
-  public Response<Long> sinterstore(String dstkey, String... keys) {
-    client.sinterstore(dstkey, keys);
-    return getResponse(BuilderFactory.LONG);
-  }
-
-  public Response<Long> sinterstore(byte[] dstkey, byte[]... keys) {
-    client.sinterstore(dstkey, keys);
-    return getResponse(BuilderFactory.LONG);
-  }
-
-  public Response<Long> smove(String srckey, String dstkey, String member) {
-    client.smove(srckey, dstkey, member);
-    return getResponse(BuilderFactory.LONG);
-  }
-
-  public Response<Long> smove(byte[] srckey, byte[] dstkey, byte[] member) {
-    client.smove(srckey, dstkey, member);
-    return getResponse(BuilderFactory.LONG);
-  }
-
-  public Response<Long> sort(String key, SortingParams sortingParameters, String dstkey) {
-    client.sort(key, sortingParameters, dstkey);
-    return getResponse(BuilderFactory.LONG);
-  }
-
-  public Response<Long> sort(byte[] key, SortingParams sortingParameters, byte[] dstkey) {
-    client.sort(key, sortingParameters, dstkey);
-    return getResponse(BuilderFactory.LONG);
-  }
-
-  public Response<Long> sort(String key, String dstkey) {
-    client.sort(key, dstkey);
-    return getResponse(BuilderFactory.LONG);
-  }
-
-  public Response<Long> sort(byte[] key, byte[] dstkey) {
-    client.sort(key, dstkey);
-    return getResponse(BuilderFactory.LONG);
-  }
-
-  public Response<Set<String>> sunion(String... keys) {
-    client.sunion(keys);
-    return getResponse(BuilderFactory.STRING_SET);
-  }
-
-  public Response<Set<byte[]>> sunion(byte[]... keys) {
-    client.sunion(keys);
-    return getResponse(BuilderFactory.BYTE_ARRAY_ZSET);
-  }
-
-  public Response<Long> sunionstore(String dstkey, String... keys) {
-    client.sunionstore(dstkey, keys);
-    return getResponse(BuilderFactory.LONG);
-  }
-
-  public Response<Long> sunionstore(byte[] dstkey, byte[]... keys) {
-    client.sunionstore(dstkey, keys);
-    return getResponse(BuilderFactory.LONG);
-  }
-
-  public Response<String> watch(String... keys) {
-    client.watch(keys);
-    return getResponse(BuilderFactory.STRING);
-  }
-
-  public Response<String> watch(byte[]... keys) {
-    client.watch(keys);
-    return getResponse(BuilderFactory.STRING);
-  }
-
-  public Response<Long> zinterstore(String dstkey, String... sets) {
-    client.zinterstore(dstkey, sets);
-    return getResponse(BuilderFactory.LONG);
-  }
-
-  public Response<Long> zinterstore(byte[] dstkey, byte[]... sets) {
-    client.zinterstore(dstkey, sets);
-    return getResponse(BuilderFactory.LONG);
-  }
-
-  public Response<Long> zinterstore(String dstkey, ZParams params, String... sets) {
-    client.zinterstore(dstkey, params, sets);
-    return getResponse(BuilderFactory.LONG);
-  }
-
-  public Response<Long> zinterstore(byte[] dstkey, ZParams params, byte[]... sets) {
-    client.zinterstore(dstkey, params, sets);
-    return getResponse(BuilderFactory.LONG);
-  }
-
-  public Response<Long> zunionstore(String dstkey, String... sets) {
-    client.zunionstore(dstkey, sets);
-    return getResponse(BuilderFactory.LONG);
-  }
-
-  public Response<Long> zunionstore(byte[] dstkey, byte[]... sets) {
-    client.zunionstore(dstkey, sets);
-    return getResponse(BuilderFactory.LONG);
-  }
-
-  public Response<Long> zunionstore(String dstkey, ZParams params, String... sets) {
-    client.zunionstore(dstkey, params, sets);
-    return getResponse(BuilderFactory.LONG);
-  }
-
-  public Response<Long> zunionstore(byte[] dstkey, ZParams params, byte[]... sets) {
-    client.zunionstore(dstkey, params, sets);
-    return getResponse(BuilderFactory.LONG);
-  }
-
-  public Response<String> bgrewriteaof() {
-    client.bgrewriteaof();
-    return getResponse(BuilderFactory.STRING);
-  }
-
-  public Response<String> bgsave() {
-    client.bgsave();
-    return getResponse(BuilderFactory.STRING);
-  }
-
-  public Response<String> configGet(String pattern) {
-    client.configGet(pattern);
-    return getResponse(BuilderFactory.STRING);
-  }
-
-  public Response<String> configSet(String parameter, String value) {
-    client.configSet(parameter, value);
-    return getResponse(BuilderFactory.STRING);
-  }
-
-  public Response<String> brpoplpush(String source, String destination, int timeout) {
-    client.brpoplpush(source, destination, timeout);
-    return getResponse(BuilderFactory.STRING);
-  }
-
-  public Response<byte[]> brpoplpush(byte[] source, byte[] destination, int timeout) {
-    client.brpoplpush(source, destination, timeout);
-    return getResponse(BuilderFactory.BYTE_ARRAY);
-  }
-
-  public Response<String> configResetStat() {
-    client.configResetStat();
-    return getResponse(BuilderFactory.STRING);
-  }
-
-  public Response<String> save() {
-    client.save();
-    return getResponse(BuilderFactory.STRING);
-  }
-
-  public Response<Long> lastsave() {
-    client.lastsave();
-    return getResponse(BuilderFactory.LONG);
-  }
-
-  public Response<Long> publish(String channel, String message) {
-    client.publish(channel, message);
-    return getResponse(BuilderFactory.LONG);
-  }
-
-  public Response<Long> publish(byte[] channel, byte[] message) {
-    client.publish(channel, message);
-    return getResponse(BuilderFactory.LONG);
-  }
-
-  public Response<String> randomKey() {
-    client.randomKey();
-    return getResponse(BuilderFactory.STRING);
-  }
-
-  public Response<byte[]> randomKeyBinary() {
-    client.randomKey();
-    return getResponse(BuilderFactory.BYTE_ARRAY);
-  }
-
-  public Response<String> flushDB() {
-    client.flushDB();
-    return getResponse(BuilderFactory.STRING);
-  }
-
-  public Response<String> flushAll() {
-    client.flushAll();
-    return getResponse(BuilderFactory.STRING);
-  }
-
-  public Response<String> info() {
-    client.info();
-    return getResponse(BuilderFactory.STRING);
-  }
-
-  public Response<List<String>> time() {
-    client.time();
-    return getResponse(BuilderFactory.STRING_LIST);
-  }
-
-  public Response<Long> dbSize() {
-    client.dbSize();
-    return getResponse(BuilderFactory.LONG);
-  }
-
-  public Response<String> shutdown() {
-    client.shutdown();
-    return getResponse(BuilderFactory.STRING);
-  }
-
-  public Response<String> ping() {
-    client.ping();
-    return getResponse(BuilderFactory.STRING);
-  }
-
-  public Response<String> select(int index) {
-    client.select(index);
-    return getResponse(BuilderFactory.STRING);
-  }
-
-  public Response<Long> bitop(BitOP op, byte[] destKey, byte[]... srcKeys) {
-    client.bitop(op, destKey, srcKeys);
-    return getResponse(BuilderFactory.LONG);
-  }
-
-  public Response<Long> bitop(BitOP op, String destKey, String... srcKeys) {
-    client.bitop(op, destKey, srcKeys);
-    return getResponse(BuilderFactory.LONG);
-  }
-
-  public Response<String> clusterNodes() {
-    client.clusterNodes();
-    return getResponse(BuilderFactory.STRING);
-  }
-
-  public Response<String> clusterMeet(final String ip, final int port) {
-    client.clusterMeet(ip, port);
-    return getResponse(BuilderFactory.STRING);
-  }
-
-  public Response<String> clusterAddSlots(final int... slots) {
-    client.clusterAddSlots(slots);
-    return getResponse(BuilderFactory.STRING);
-  }
-
-  public Response<String> clusterDelSlots(final int... slots) {
-    client.clusterDelSlots(slots);
-    return getResponse(BuilderFactory.STRING);
-  }
-
-  public Response<String> clusterInfo() {
-    client.clusterInfo();
-    return getResponse(BuilderFactory.STRING);
-  }
-
-  public Response<List<String>> clusterGetKeysInSlot(final int slot, final int count) {
-    client.clusterGetKeysInSlot(slot, count);
-    return getResponse(BuilderFactory.STRING_LIST);
-  }
-
-  public Response<String> clusterSetSlotNode(final int slot, final String nodeId) {
-    client.clusterSetSlotNode(slot, nodeId);
-    return getResponse(BuilderFactory.STRING);
-  }
-
-  public Response<String> clusterSetSlotMigrating(final int slot, final String nodeId) {
-    client.clusterSetSlotMigrating(slot, nodeId);
-    return getResponse(BuilderFactory.STRING);
-  }
-
-  public Response<String> clusterSetSlotImporting(final int slot, final String nodeId) {
-    client.clusterSetSlotImporting(slot, nodeId);
-    return getResponse(BuilderFactory.STRING);
-  }
-
-  @Override
-  public Response<String> pfmerge(byte[] destkey, byte[]... sourcekeys) {
-    client.pfmerge(destkey, sourcekeys);
-    return getResponse(BuilderFactory.STRING);
-  }
-
-  @Override
-  public Response<String> pfmerge(String destkey, String... sourcekeys) {
-    client.pfmerge(destkey, sourcekeys);
-    return getResponse(BuilderFactory.STRING);
-  }
-
-  @Override
-  public Response<Long> pfcount(String... keys) {
-    client.pfcount(keys);
-    return getResponse(BuilderFactory.LONG);
-  }
-
-  @Override
-  public Response<Long> pfcount(final byte[]... keys) {
-    client.pfcount(keys);
-    return getResponse(BuilderFactory.LONG);
-  }
->>>>>>> d33bd409
+		MultiKeyBinaryRedisPipeline, MultiKeyCommandsPipeline,
+		ClusterPipeline, BinaryScriptingCommandsPipeline, ScriptingCommandsPipeline {
+
+	protected Client client = null;
+
+	public Response<List<String>> brpop(String... args) {
+		client.brpop(args);
+		return getResponse(BuilderFactory.STRING_LIST);
+	}
+
+	public Response<List<String>> brpop(int timeout, String... keys) {
+		client.brpop(timeout, keys);
+		return getResponse(BuilderFactory.STRING_LIST);
+	}
+
+	public Response<List<String>> blpop(String... args) {
+		client.blpop(args);
+		return getResponse(BuilderFactory.STRING_LIST);
+	}
+
+	public Response<List<String>> blpop(int timeout, String... keys) {
+		client.blpop(timeout, keys);
+		return getResponse(BuilderFactory.STRING_LIST);
+	}
+
+	public Response<Map<String, String>> blpopMap(int timeout, String... keys) {
+		client.blpop(timeout, keys);
+		return getResponse(BuilderFactory.STRING_MAP);
+	}
+
+	public Response<List<byte[]>> brpop(byte[]... args) {
+		client.brpop(args);
+		return getResponse(BuilderFactory.BYTE_ARRAY_LIST);
+	}
+
+	public Response<List<String>> brpop(int timeout, byte[]... keys) {
+		client.brpop(timeout, keys);
+		return getResponse(BuilderFactory.STRING_LIST);
+	}
+
+	public Response<Map<String, String>> brpopMap(int timeout, String... keys) {
+		client.blpop(timeout, keys);
+		return getResponse(BuilderFactory.STRING_MAP);
+	}
+
+	public Response<List<byte[]>> blpop(byte[]... args) {
+		client.blpop(args);
+		return getResponse(BuilderFactory.BYTE_ARRAY_LIST);
+	}
+
+	public Response<List<String>> blpop(int timeout, byte[]... keys) {
+		client.blpop(timeout, keys);
+		return getResponse(BuilderFactory.STRING_LIST);
+	}
+
+	public Response<Long> del(String... keys) {
+		client.del(keys);
+		return getResponse(BuilderFactory.LONG);
+	}
+
+	public Response<Long> del(byte[]... keys) {
+		client.del(keys);
+		return getResponse(BuilderFactory.LONG);
+	}
+
+	public Response<Set<String>> keys(String pattern) {
+		getClient(pattern).keys(pattern);
+		return getResponse(BuilderFactory.STRING_SET);
+	}
+
+	public Response<Set<byte[]>> keys(byte[] pattern) {
+		getClient(pattern).keys(pattern);
+		return getResponse(BuilderFactory.BYTE_ARRAY_ZSET);
+	}
+
+	public Response<List<String>> mget(String... keys) {
+		client.mget(keys);
+		return getResponse(BuilderFactory.STRING_LIST);
+	}
+
+	public Response<List<byte[]>> mget(byte[]... keys) {
+		client.mget(keys);
+		return getResponse(BuilderFactory.BYTE_ARRAY_LIST);
+	}
+
+	public Response<String> mset(String... keysvalues) {
+		client.mset(keysvalues);
+		return getResponse(BuilderFactory.STRING);
+	}
+
+	public Response<String> mset(byte[]... keysvalues) {
+		client.mset(keysvalues);
+		return getResponse(BuilderFactory.STRING);
+	}
+
+	public Response<Long> msetnx(String... keysvalues) {
+		client.msetnx(keysvalues);
+		return getResponse(BuilderFactory.LONG);
+	}
+
+	public Response<Long> msetnx(byte[]... keysvalues) {
+		client.msetnx(keysvalues);
+		return getResponse(BuilderFactory.LONG);
+	}
+
+	public Response<String> rename(String oldkey, String newkey) {
+		client.rename(oldkey, newkey);
+		return getResponse(BuilderFactory.STRING);
+	}
+
+	public Response<String> rename(byte[] oldkey, byte[] newkey) {
+		client.rename(oldkey, newkey);
+		return getResponse(BuilderFactory.STRING);
+	}
+
+	public Response<Long> renamenx(String oldkey, String newkey) {
+		client.renamenx(oldkey, newkey);
+		return getResponse(BuilderFactory.LONG);
+	}
+
+	public Response<Long> renamenx(byte[] oldkey, byte[] newkey) {
+		client.renamenx(oldkey, newkey);
+		return getResponse(BuilderFactory.LONG);
+	}
+
+	public Response<String> rpoplpush(String srckey, String dstkey) {
+		client.rpoplpush(srckey, dstkey);
+		return getResponse(BuilderFactory.STRING);
+	}
+
+	public Response<byte[]> rpoplpush(byte[] srckey, byte[] dstkey) {
+		client.rpoplpush(srckey, dstkey);
+		return getResponse(BuilderFactory.BYTE_ARRAY);
+	}
+
+	public Response<Set<String>> sdiff(String... keys) {
+		client.sdiff(keys);
+		return getResponse(BuilderFactory.STRING_SET);
+	}
+
+	public Response<Set<byte[]>> sdiff(byte[]... keys) {
+		client.sdiff(keys);
+		return getResponse(BuilderFactory.BYTE_ARRAY_ZSET);
+	}
+
+	public Response<Long> sdiffstore(String dstkey, String... keys) {
+		client.sdiffstore(dstkey, keys);
+		return getResponse(BuilderFactory.LONG);
+	}
+
+	public Response<Long> sdiffstore(byte[] dstkey, byte[]... keys) {
+		client.sdiffstore(dstkey, keys);
+		return getResponse(BuilderFactory.LONG);
+	}
+
+	public Response<Set<String>> sinter(String... keys) {
+		client.sinter(keys);
+		return getResponse(BuilderFactory.STRING_SET);
+	}
+
+	public Response<Set<byte[]>> sinter(byte[]... keys) {
+		client.sinter(keys);
+		return getResponse(BuilderFactory.BYTE_ARRAY_ZSET);
+	}
+
+	public Response<Long> sinterstore(String dstkey, String... keys) {
+		client.sinterstore(dstkey, keys);
+		return getResponse(BuilderFactory.LONG);
+	}
+
+	public Response<Long> sinterstore(byte[] dstkey, byte[]... keys) {
+		client.sinterstore(dstkey, keys);
+		return getResponse(BuilderFactory.LONG);
+	}
+
+	public Response<Long> smove(String srckey, String dstkey, String member) {
+		client.smove(srckey, dstkey, member);
+		return getResponse(BuilderFactory.LONG);
+	}
+
+	public Response<Long> smove(byte[] srckey, byte[] dstkey, byte[] member) {
+		client.smove(srckey, dstkey, member);
+		return getResponse(BuilderFactory.LONG);
+	}
+
+	public Response<Long> sort(String key, SortingParams sortingParameters,
+			String dstkey) {
+		client.sort(key, sortingParameters, dstkey);
+		return getResponse(BuilderFactory.LONG);
+	}
+
+	public Response<Long> sort(byte[] key, SortingParams sortingParameters,
+			byte[] dstkey) {
+		client.sort(key, sortingParameters, dstkey);
+		return getResponse(BuilderFactory.LONG);
+	}
+
+	public Response<Long> sort(String key, String dstkey) {
+		client.sort(key, dstkey);
+		return getResponse(BuilderFactory.LONG);
+	}
+
+	public Response<Long> sort(byte[] key, byte[] dstkey) {
+		client.sort(key, dstkey);
+		return getResponse(BuilderFactory.LONG);
+	}
+
+	public Response<Set<String>> sunion(String... keys) {
+		client.sunion(keys);
+		return getResponse(BuilderFactory.STRING_SET);
+	}
+
+	public Response<Set<byte[]>> sunion(byte[]... keys) {
+		client.sunion(keys);
+		return getResponse(BuilderFactory.BYTE_ARRAY_ZSET);
+	}
+
+	public Response<Long> sunionstore(String dstkey, String... keys) {
+		client.sunionstore(dstkey, keys);
+		return getResponse(BuilderFactory.LONG);
+	}
+
+	public Response<Long> sunionstore(byte[] dstkey, byte[]... keys) {
+		client.sunionstore(dstkey, keys);
+		return getResponse(BuilderFactory.LONG);
+	}
+
+	public Response<String> watch(String... keys) {
+		client.watch(keys);
+		return getResponse(BuilderFactory.STRING);
+	}
+
+	public Response<String> watch(byte[]... keys) {
+		client.watch(keys);
+		return getResponse(BuilderFactory.STRING);
+	}
+
+	public Response<Long> zinterstore(String dstkey, String... sets) {
+		client.zinterstore(dstkey, sets);
+		return getResponse(BuilderFactory.LONG);
+	}
+
+	public Response<Long> zinterstore(byte[] dstkey, byte[]... sets) {
+		client.zinterstore(dstkey, sets);
+		return getResponse(BuilderFactory.LONG);
+	}
+
+	public Response<Long> zinterstore(String dstkey, ZParams params,
+			String... sets) {
+		client.zinterstore(dstkey, params, sets);
+		return getResponse(BuilderFactory.LONG);
+	}
+
+	public Response<Long> zinterstore(byte[] dstkey, ZParams params,
+			byte[]... sets) {
+		client.zinterstore(dstkey, params, sets);
+		return getResponse(BuilderFactory.LONG);
+	}
+
+	public Response<Long> zunionstore(String dstkey, String... sets) {
+		client.zunionstore(dstkey, sets);
+		return getResponse(BuilderFactory.LONG);
+	}
+
+	public Response<Long> zunionstore(byte[] dstkey, byte[]... sets) {
+		client.zunionstore(dstkey, sets);
+		return getResponse(BuilderFactory.LONG);
+	}
+
+	public Response<Long> zunionstore(String dstkey, ZParams params,
+			String... sets) {
+		client.zunionstore(dstkey, params, sets);
+		return getResponse(BuilderFactory.LONG);
+	}
+
+	public Response<Long> zunionstore(byte[] dstkey, ZParams params,
+			byte[]... sets) {
+		client.zunionstore(dstkey, params, sets);
+		return getResponse(BuilderFactory.LONG);
+	}
+
+	public Response<String> bgrewriteaof() {
+		client.bgrewriteaof();
+		return getResponse(BuilderFactory.STRING);
+	}
+
+	public Response<String> bgsave() {
+		client.bgsave();
+		return getResponse(BuilderFactory.STRING);
+	}
+
+	public Response<String> configGet(String pattern) {
+		client.configGet(pattern);
+		return getResponse(BuilderFactory.STRING);
+	}
+
+	public Response<String> configSet(String parameter, String value) {
+		client.configSet(parameter, value);
+		return getResponse(BuilderFactory.STRING);
+	}
+
+	public Response<String> brpoplpush(String source, String destination,
+			int timeout) {
+		client.brpoplpush(source, destination, timeout);
+		return getResponse(BuilderFactory.STRING);
+	}
+
+	public Response<byte[]> brpoplpush(byte[] source, byte[] destination,
+			int timeout) {
+		client.brpoplpush(source, destination, timeout);
+		return getResponse(BuilderFactory.BYTE_ARRAY);
+	}
+
+	public Response<String> configResetStat() {
+		client.configResetStat();
+		return getResponse(BuilderFactory.STRING);
+	}
+
+	public Response<String> save() {
+		client.save();
+		return getResponse(BuilderFactory.STRING);
+	}
+
+	public Response<Long> lastsave() {
+		client.lastsave();
+		return getResponse(BuilderFactory.LONG);
+	}
+
+	public Response<Long> publish(String channel, String message) {
+		client.publish(channel, message);
+		return getResponse(BuilderFactory.LONG);
+	}
+
+	public Response<Long> publish(byte[] channel, byte[] message) {
+		client.publish(channel, message);
+		return getResponse(BuilderFactory.LONG);
+	}
+
+	public Response<String> randomKey() {
+		client.randomKey();
+		return getResponse(BuilderFactory.STRING);
+	}
+
+	public Response<byte[]> randomKeyBinary() {
+		client.randomKey();
+		return getResponse(BuilderFactory.BYTE_ARRAY);
+	}
+
+	public Response<String> flushDB() {
+		client.flushDB();
+		return getResponse(BuilderFactory.STRING);
+	}
+
+	public Response<String> flushAll() {
+		client.flushAll();
+		return getResponse(BuilderFactory.STRING);
+	}
+
+	public Response<String> info() {
+		client.info();
+		return getResponse(BuilderFactory.STRING);
+	}
+
+	public Response<Long> dbSize() {
+		client.dbSize();
+		return getResponse(BuilderFactory.LONG);
+	}
+
+	public Response<String> shutdown() {
+		client.shutdown();
+		return getResponse(BuilderFactory.STRING);
+	}
+
+	public Response<String> ping() {
+		client.ping();
+		return getResponse(BuilderFactory.STRING);
+	}
+
+	public Response<String> select(int index) {
+		client.select(index);
+		return getResponse(BuilderFactory.STRING);
+	}
+
+	public Response<Long> bitop(BitOP op, byte[] destKey, byte[]... srcKeys) {
+		client.bitop(op, destKey, srcKeys);
+		return getResponse(BuilderFactory.LONG);
+	}
+
+	public Response<Long> bitop(BitOP op, String destKey, String... srcKeys) {
+		client.bitop(op, destKey, srcKeys);
+		return getResponse(BuilderFactory.LONG);
+	}
+
+	public Response<String> clusterNodes() {
+		client.clusterNodes();
+		return getResponse(BuilderFactory.STRING);
+	}
+
+	public Response<String> clusterMeet(final String ip, final int port) {
+		client.clusterMeet(ip, port);
+		return getResponse(BuilderFactory.STRING);
+	}
+
+	public Response<String> clusterAddSlots(final int... slots) {
+		client.clusterAddSlots(slots);
+		return getResponse(BuilderFactory.STRING);
+	}
+
+	public Response<String> clusterDelSlots(final int... slots) {
+		client.clusterDelSlots(slots);
+		return getResponse(BuilderFactory.STRING);
+	}
+
+	public Response<String> clusterInfo() {
+		client.clusterInfo();
+		return getResponse(BuilderFactory.STRING);
+	}
+
+	public Response<List<String>> clusterGetKeysInSlot(final int slot,
+			final int count) {
+		client.clusterGetKeysInSlot(slot, count);
+		return getResponse(BuilderFactory.STRING_LIST);
+	}
+
+	public Response<String> clusterSetSlotNode(final int slot,
+			final String nodeId) {
+		client.clusterSetSlotNode(slot, nodeId);
+		return getResponse(BuilderFactory.STRING);
+	}
+
+	public Response<String> clusterSetSlotMigrating(final int slot,
+			final String nodeId) {
+		client.clusterSetSlotMigrating(slot, nodeId);
+		return getResponse(BuilderFactory.STRING);
+	}
+
+	public Response<String> clusterSetSlotImporting(final int slot,
+			final String nodeId) {
+		client.clusterSetSlotImporting(slot, nodeId);
+		return getResponse(BuilderFactory.STRING);
+	}
+
+	public Response<Object> eval(String script) {
+		return this.eval(script, 0, new String[0]);
+	}
+
+	public Response<Object> eval(String script, List<String> keys,
+			List<String> args) {
+		String[] argv = Jedis.getParams(keys, args);
+		return this.eval(script, keys.size(), argv);
+	}
+
+	public Response<Object> eval(String script, int keyCount, String... params) {
+		getClient(script).eval(script, keyCount, params);
+		return getResponse(BuilderFactory.EVAL_RESULT);
+	}
+
+	public Response<Object> evalsha(String script) {
+		return this.evalsha(script, 0, new String[0]);
+	}
+
+	public Response<Object> evalsha(String sha1, List<String> keys, List<String> args) {
+		String[] argv = Jedis.getParams(keys, args);
+		return this.evalsha(sha1, keys.size(), argv);
+	}
+
+	public Response<Object> evalsha(String sha1, int keyCount, String... params) {
+		getClient(sha1).evalsha(sha1, keyCount, params);
+		return getResponse(BuilderFactory.EVAL_RESULT);
+	}
+
+	public Response<Object> eval(byte[] script) {
+		return this.eval(script, 0);
+	}
+
+	public Response<Object> eval(byte[] script, byte[] keyCount, byte[]... params) {
+		getClient(script).eval(script, keyCount, params);
+		return getResponse(BuilderFactory.EVAL_BINARY_RESULT);
+	}
+
+	public Response<Object> eval(byte[] script, List<byte[]> keys, List<byte[]> args) {
+		byte[][] argv = BinaryJedis.getParamsWithBinary(keys, args);
+		return this.eval(script, keys.size(), argv);
+	}
+
+	public Response<Object> eval(byte[] script, int keyCount, byte[]... params) {
+		getClient(script).eval(script, keyCount, params);
+		return getResponse(BuilderFactory.EVAL_BINARY_RESULT);
+	}
+
+	public Response<Object> evalsha(byte[] sha1) {
+		return this.evalsha(sha1, 0);
+	}
+
+	public Response<Object> evalsha(byte[] sha1, List<byte[]> keys, List<byte[]> args) {
+		byte[][] argv = BinaryJedis.getParamsWithBinary(keys, args);
+		return this.evalsha(sha1, keys.size(), argv);
+	}
+
+	public Response<Object> evalsha(byte[] sha1, int keyCount, byte[]... params) {
+		getClient(sha1).evalsha(sha1, keyCount, params);
+		return getResponse(BuilderFactory.EVAL_BINARY_RESULT);
+	}
+
+	@Override
+	public Response<Long> pfcount(String... keys) {
+		client.pfcount(keys);
+		return getResponse(BuilderFactory.LONG);
+	}
+
+	@Override
+	public Response<Long> pfcount(final byte[]... keys) {
+		client.pfcount(keys);
+		return getResponse(BuilderFactory.LONG);
+	}
+
+	@Override
+	public Response<String> pfmerge(byte[] destkey, byte[]... sourcekeys) {
+		client.pfmerge(destkey, sourcekeys);
+		return getResponse(BuilderFactory.STRING);
+	}
+
+	@Override
+	public Response<String> pfmerge(String destkey, String... sourcekeys) {
+		client.pfmerge(destkey, sourcekeys);
+		return getResponse(BuilderFactory.STRING);
+	}
+
 }