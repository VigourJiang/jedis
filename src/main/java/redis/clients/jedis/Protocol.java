package redis.clients.jedis;

import java.io.IOException;
import java.util.ArrayList;
import java.util.List;

import redis.clients.jedis.exceptions.JedisConnectionException;
import redis.clients.jedis.exceptions.JedisDataException;
import redis.clients.util.RedisInputStream;
import redis.clients.util.RedisOutputStream;
import redis.clients.util.SafeEncoder;

public final class Protocol {

    public static final int DEFAULT_PORT = 6379;
    public static final int DEFAULT_TIMEOUT = 2000;
    public static final int DEFAULT_DATABASE = 0;

    public static final String CHARSET = "UTF-8";

    public static final byte DOLLAR_BYTE = '$';
    public static final byte ASTERISK_BYTE = '*';
    public static final byte PLUS_BYTE = '+';
    public static final byte MINUS_BYTE = '-';
    public static final byte COLON_BYTE = ':';

    private Protocol() {
	// this prevent the class from instantiation
    }

    public static void sendCommand(final RedisOutputStream os,
	    final Command command, final byte[]... args) {
	sendCommand(os, command.raw, args);
    }

    private static void sendCommand(final RedisOutputStream os,
	    final byte[] command, final byte[]... args) {
	try {
	    os.write(ASTERISK_BYTE);
	    os.writeIntCrLf(args.length + 1);
	    os.write(DOLLAR_BYTE);
	    os.writeIntCrLf(command.length);
	    os.write(command);
	    os.writeCrLf();

	    for (final byte[] arg : args) {
		os.write(DOLLAR_BYTE);
		os.writeIntCrLf(arg.length);
		os.write(arg);
		os.writeCrLf();
	    }
	} catch (IOException e) {
	    throw new JedisConnectionException(e);
	}
    }

    private static void processError(final RedisInputStream is) {
	String message = is.readLine();
	throw new JedisDataException(message);
    }

    private static Object process(final RedisInputStream is) {
	try {
	    byte b = is.readByte();
	    if (b == MINUS_BYTE) {
		processError(is);
	    } else if (b == ASTERISK_BYTE) {
		return processMultiBulkReply(is);
	    } else if (b == COLON_BYTE) {
		return processInteger(is);
	    } else if (b == DOLLAR_BYTE) {
		return processBulkReply(is);
	    } else if (b == PLUS_BYTE) {
		return processStatusCodeReply(is);
	    } else {
		throw new JedisConnectionException("Unknown reply: " + (char) b);
	    }
	} catch (IOException e) {
	    throw new JedisConnectionException(e);
	}
	return null;
    }

    private static byte[] processStatusCodeReply(final RedisInputStream is) {
	return SafeEncoder.encode(is.readLine());
    }

    private static byte[] processBulkReply(final RedisInputStream is) {
	int len = Integer.parseInt(is.readLine());
	if (len == -1) {
	    return null;
	}
	byte[] read = new byte[len];
	int offset = 0;
	try {
	    while (offset < len) {
		offset += is.read(read, offset, (len - offset));
	    }
	    // read 2 more bytes for the command delimiter
	    is.readByte();
	    is.readByte();
	} catch (IOException e) {
	    throw new JedisConnectionException(e);
	}

	return read;
    }

    private static Long processInteger(final RedisInputStream is) {
	String num = is.readLine();
	return Long.valueOf(num);
    }

    private static List<Object> processMultiBulkReply(final RedisInputStream is) {
	int num = Integer.parseInt(is.readLine());
	if (num == -1) {
	    return null;
	}
	List<Object> ret = new ArrayList<Object>(num);
	for (int i = 0; i < num; i++) {
	    try {
		ret.add(process(is));
	    } catch (JedisDataException e) {
		ret.add(e);
	    }
	}
	return ret;
    }

    public static Object read(final RedisInputStream is) {
	return process(is);
    }

    public static final byte[] toByteArray(final int value) {
	return SafeEncoder.encode(String.valueOf(value));
    }

    public static final byte[] toByteArray(final long value) {
	return SafeEncoder.encode(String.valueOf(value));
    }

    public static final byte[] toByteArray(final double value) {
	return SafeEncoder.encode(String.valueOf(value));
    }

    public static enum Command {
<<<<<<< HEAD
	PING, SET, GET, QUIT, EXISTS, DEL, TYPE, FLUSHDB, KEYS, RANDOMKEY, RENAME, RENAMENX, RENAMEX, DBSIZE, EXPIRE, EXPIREAT, TTL, SELECT, MOVE, FLUSHALL, GETSET, MGET, SETNX, SETEX, MSET, MSETNX, DECRBY, DECR, INCRBY, INCR, APPEND, SUBSTR, HSET, HGET, HSETNX, HMSET, HMGET, HINCRBY, HEXISTS, HDEL, HLEN, HKEYS, HVALS, HGETALL, RPUSH, LPUSH, LLEN, LRANGE, LTRIM, LINDEX, LSET, LREM, LPOP, RPOP, RPOPLPUSH, SADD, SMEMBERS, SREM, SPOP, SMOVE, SCARD, SISMEMBER, SINTER, SINTERSTORE, SUNION, SUNIONSTORE, SDIFF, SDIFFSTORE, SRANDMEMBER, ZADD, ZRANGE, ZREM, ZINCRBY, ZRANK, ZREVRANK, ZREVRANGE, ZCARD, ZSCORE, MULTI, DISCARD, EXEC, WATCH, UNWATCH, SORT, BLPOP, BRPOP, AUTH, SUBSCRIBE, PUBLISH, UNSUBSCRIBE, PSUBSCRIBE, PUNSUBSCRIBE, ZCOUNT, ZRANGEBYSCORE, ZREVRANGEBYSCORE, ZREMRANGEBYRANK, ZREMRANGEBYSCORE, ZUNIONSTORE, ZINTERSTORE, SAVE, BGSAVE, BGREWRITEAOF, LASTSAVE, SHUTDOWN, INFO, MONITOR, SLAVEOF, CONFIG, STRLEN, SYNC, LPUSHX, PERSIST, RPUSHX, ECHO, LINSERT, DEBUG, BRPOPLPUSH, SETBIT, GETBIT, SETRANGE, GETRANGE, EVAL, EVALSHA, SCRIPT, SLOWLOG;
=======
        PING, SET, GET, QUIT, EXISTS, DEL, TYPE, FLUSHDB, KEYS, RANDOMKEY, RENAME, RENAMENX, RENAMEX, DBSIZE, EXPIRE, EXPIREAT, TTL, SELECT, MOVE, FLUSHALL, GETSET, MGET, SETNX, SETEX, MSET, MSETNX, DECRBY, DECR, INCRBY, INCR, APPEND, SUBSTR, HSET, HGET, HSETNX, HMSET, HMGET, HINCRBY, HEXISTS, HDEL, HLEN, HKEYS, HVALS, HGETALL, RPUSH, LPUSH, LLEN, LRANGE, LTRIM, LINDEX, LSET, LREM, LPOP, RPOP, RPOPLPUSH, SADD, SMEMBERS, SREM, SPOP, SMOVE, SCARD, SISMEMBER, SINTER, SINTERSTORE, SUNION, SUNIONSTORE, SDIFF, SDIFFSTORE, SRANDMEMBER, ZADD, ZRANGE, ZREM, ZINCRBY, ZRANK, ZREVRANK, ZREVRANGE, ZCARD, ZSCORE, MULTI, DISCARD, EXEC, WATCH, UNWATCH, SORT, BLPOP, BRPOP, AUTH, SUBSCRIBE, PUBLISH, UNSUBSCRIBE, PSUBSCRIBE, PUNSUBSCRIBE, ZCOUNT, ZRANGEBYSCORE, ZREVRANGEBYSCORE, ZREMRANGEBYRANK, ZREMRANGEBYSCORE, ZUNIONSTORE, ZINTERSTORE, SAVE, BGSAVE, BGREWRITEAOF, LASTSAVE, SHUTDOWN, INFO, MONITOR, SLAVEOF, CONFIG, STRLEN, SYNC, LPUSHX, PERSIST, RPUSHX, ECHO, LINSERT, DEBUG, BRPOPLPUSH, SETBIT, GETBIT, SETRANGE, GETRANGE, OBJECT;
>>>>>>> d102ccf1

	public final byte[] raw;

	Command() {
	    raw = SafeEncoder.encode(this.name());
	}
    }

    public static enum Keyword {
<<<<<<< HEAD
	AGGREGATE, ALPHA, ASC, BY, DESC, GET, LIMIT, MESSAGE, NO, NOSORT, PMESSAGE, PSUBSCRIBE, PUNSUBSCRIBE, OK, ONE, QUEUED, SET, STORE, SUBSCRIBE, UNSUBSCRIBE, WEIGHTS, WITHSCORES, RESETSTAT, RESET, FLUSH, EXISTS, LOAD, KILL, LEN;
	public final byte[] raw;
=======
        AGGREGATE, ALPHA, ASC, BY, DESC, GET, LIMIT, MESSAGE, NO, NOSORT, PMESSAGE, PSUBSCRIBE, PUNSUBSCRIBE, OK, ONE, QUEUED, SET, STORE, SUBSCRIBE, UNSUBSCRIBE, WEIGHTS, WITHSCORES, RESETSTAT, REFCOUNT, ENCODING, IDLETIME;
        public final byte[] raw;
>>>>>>> d102ccf1

	Keyword() {
	    raw = SafeEncoder.encode(this.name().toLowerCase());
	}

    }
}<|MERGE_RESOLUTION|>--- conflicted
+++ resolved
@@ -144,11 +144,7 @@
     }
 
     public static enum Command {
-<<<<<<< HEAD
-	PING, SET, GET, QUIT, EXISTS, DEL, TYPE, FLUSHDB, KEYS, RANDOMKEY, RENAME, RENAMENX, RENAMEX, DBSIZE, EXPIRE, EXPIREAT, TTL, SELECT, MOVE, FLUSHALL, GETSET, MGET, SETNX, SETEX, MSET, MSETNX, DECRBY, DECR, INCRBY, INCR, APPEND, SUBSTR, HSET, HGET, HSETNX, HMSET, HMGET, HINCRBY, HEXISTS, HDEL, HLEN, HKEYS, HVALS, HGETALL, RPUSH, LPUSH, LLEN, LRANGE, LTRIM, LINDEX, LSET, LREM, LPOP, RPOP, RPOPLPUSH, SADD, SMEMBERS, SREM, SPOP, SMOVE, SCARD, SISMEMBER, SINTER, SINTERSTORE, SUNION, SUNIONSTORE, SDIFF, SDIFFSTORE, SRANDMEMBER, ZADD, ZRANGE, ZREM, ZINCRBY, ZRANK, ZREVRANK, ZREVRANGE, ZCARD, ZSCORE, MULTI, DISCARD, EXEC, WATCH, UNWATCH, SORT, BLPOP, BRPOP, AUTH, SUBSCRIBE, PUBLISH, UNSUBSCRIBE, PSUBSCRIBE, PUNSUBSCRIBE, ZCOUNT, ZRANGEBYSCORE, ZREVRANGEBYSCORE, ZREMRANGEBYRANK, ZREMRANGEBYSCORE, ZUNIONSTORE, ZINTERSTORE, SAVE, BGSAVE, BGREWRITEAOF, LASTSAVE, SHUTDOWN, INFO, MONITOR, SLAVEOF, CONFIG, STRLEN, SYNC, LPUSHX, PERSIST, RPUSHX, ECHO, LINSERT, DEBUG, BRPOPLPUSH, SETBIT, GETBIT, SETRANGE, GETRANGE, EVAL, EVALSHA, SCRIPT, SLOWLOG;
-=======
-        PING, SET, GET, QUIT, EXISTS, DEL, TYPE, FLUSHDB, KEYS, RANDOMKEY, RENAME, RENAMENX, RENAMEX, DBSIZE, EXPIRE, EXPIREAT, TTL, SELECT, MOVE, FLUSHALL, GETSET, MGET, SETNX, SETEX, MSET, MSETNX, DECRBY, DECR, INCRBY, INCR, APPEND, SUBSTR, HSET, HGET, HSETNX, HMSET, HMGET, HINCRBY, HEXISTS, HDEL, HLEN, HKEYS, HVALS, HGETALL, RPUSH, LPUSH, LLEN, LRANGE, LTRIM, LINDEX, LSET, LREM, LPOP, RPOP, RPOPLPUSH, SADD, SMEMBERS, SREM, SPOP, SMOVE, SCARD, SISMEMBER, SINTER, SINTERSTORE, SUNION, SUNIONSTORE, SDIFF, SDIFFSTORE, SRANDMEMBER, ZADD, ZRANGE, ZREM, ZINCRBY, ZRANK, ZREVRANK, ZREVRANGE, ZCARD, ZSCORE, MULTI, DISCARD, EXEC, WATCH, UNWATCH, SORT, BLPOP, BRPOP, AUTH, SUBSCRIBE, PUBLISH, UNSUBSCRIBE, PSUBSCRIBE, PUNSUBSCRIBE, ZCOUNT, ZRANGEBYSCORE, ZREVRANGEBYSCORE, ZREMRANGEBYRANK, ZREMRANGEBYSCORE, ZUNIONSTORE, ZINTERSTORE, SAVE, BGSAVE, BGREWRITEAOF, LASTSAVE, SHUTDOWN, INFO, MONITOR, SLAVEOF, CONFIG, STRLEN, SYNC, LPUSHX, PERSIST, RPUSHX, ECHO, LINSERT, DEBUG, BRPOPLPUSH, SETBIT, GETBIT, SETRANGE, GETRANGE, OBJECT;
->>>>>>> d102ccf1
+	PING, SET, GET, QUIT, EXISTS, DEL, TYPE, FLUSHDB, KEYS, RANDOMKEY, RENAME, RENAMENX, RENAMEX, DBSIZE, EXPIRE, EXPIREAT, TTL, SELECT, MOVE, FLUSHALL, GETSET, MGET, SETNX, SETEX, MSET, MSETNX, DECRBY, DECR, INCRBY, INCR, APPEND, SUBSTR, HSET, HGET, HSETNX, HMSET, HMGET, HINCRBY, HEXISTS, HDEL, HLEN, HKEYS, HVALS, HGETALL, RPUSH, LPUSH, LLEN, LRANGE, LTRIM, LINDEX, LSET, LREM, LPOP, RPOP, RPOPLPUSH, SADD, SMEMBERS, SREM, SPOP, SMOVE, SCARD, SISMEMBER, SINTER, SINTERSTORE, SUNION, SUNIONSTORE, SDIFF, SDIFFSTORE, SRANDMEMBER, ZADD, ZRANGE, ZREM, ZINCRBY, ZRANK, ZREVRANK, ZREVRANGE, ZCARD, ZSCORE, MULTI, DISCARD, EXEC, WATCH, UNWATCH, SORT, BLPOP, BRPOP, AUTH, SUBSCRIBE, PUBLISH, UNSUBSCRIBE, PSUBSCRIBE, PUNSUBSCRIBE, ZCOUNT, ZRANGEBYSCORE, ZREVRANGEBYSCORE, ZREMRANGEBYRANK, ZREMRANGEBYSCORE, ZUNIONSTORE, ZINTERSTORE, SAVE, BGSAVE, BGREWRITEAOF, LASTSAVE, SHUTDOWN, INFO, MONITOR, SLAVEOF, CONFIG, STRLEN, SYNC, LPUSHX, PERSIST, RPUSHX, ECHO, LINSERT, DEBUG, BRPOPLPUSH, SETBIT, GETBIT, SETRANGE, GETRANGE, EVAL, EVALSHA, SCRIPT, SLOWLOG, OBJECT;
 
 	public final byte[] raw;
 
@@ -158,17 +154,11 @@
     }
 
     public static enum Keyword {
-<<<<<<< HEAD
-	AGGREGATE, ALPHA, ASC, BY, DESC, GET, LIMIT, MESSAGE, NO, NOSORT, PMESSAGE, PSUBSCRIBE, PUNSUBSCRIBE, OK, ONE, QUEUED, SET, STORE, SUBSCRIBE, UNSUBSCRIBE, WEIGHTS, WITHSCORES, RESETSTAT, RESET, FLUSH, EXISTS, LOAD, KILL, LEN;
+	AGGREGATE, ALPHA, ASC, BY, DESC, GET, LIMIT, MESSAGE, NO, NOSORT, PMESSAGE, PSUBSCRIBE, PUNSUBSCRIBE, OK, ONE, QUEUED, SET, STORE, SUBSCRIBE, UNSUBSCRIBE, WEIGHTS, WITHSCORES, RESETSTAT, RESET, FLUSH, EXISTS, LOAD, KILL, LEN, REFCOUNT, ENCODING, IDLETIME;
 	public final byte[] raw;
-=======
-        AGGREGATE, ALPHA, ASC, BY, DESC, GET, LIMIT, MESSAGE, NO, NOSORT, PMESSAGE, PSUBSCRIBE, PUNSUBSCRIBE, OK, ONE, QUEUED, SET, STORE, SUBSCRIBE, UNSUBSCRIBE, WEIGHTS, WITHSCORES, RESETSTAT, REFCOUNT, ENCODING, IDLETIME;
-        public final byte[] raw;
->>>>>>> d102ccf1
 
 	Keyword() {
 	    raw = SafeEncoder.encode(this.name().toLowerCase());
 	}
-
     }
 }