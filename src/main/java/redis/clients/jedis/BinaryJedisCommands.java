--- conflicted
+++ resolved
@@ -102,7 +102,7 @@
     byte[] srandmember(byte[] key);
 
     Long zadd(byte[] key, double score, byte[] member);
-    
+
     Long zadd(byte[] key, Map<Double, byte[]> scoreMembers);
 
     Set<byte[]> zrange(byte[] key, int start, int end);
@@ -134,35 +134,32 @@
     Set<byte[]> zrangeByScore(byte[] key, double min, double max);
 
     Set<byte[]> zrangeByScore(byte[] key, double min, double max, int offset,
-            int count);
+	    int count);
 
     Set<Tuple> zrangeByScoreWithScores(byte[] key, double min, double max);
 
     Set<Tuple> zrangeByScoreWithScores(byte[] key, double min, double max,
-            int offset, int count);
+	    int offset, int count);
 
     Set<byte[]> zrevrangeByScore(byte[] key, double max, double min);
 
-    Set<byte[]> zrevrangeByScore(byte[] key, double max, double min, int offset,
-            int count);
+    Set<byte[]> zrevrangeByScore(byte[] key, double max, double min,
+	    int offset, int count);
 
     Set<Tuple> zrevrangeByScoreWithScores(byte[] key, double max, double min);
 
     Set<Tuple> zrevrangeByScoreWithScores(byte[] key, double max, double min,
-            int offset, int count);
+	    int offset, int count);
 
     Long zremrangeByRank(byte[] key, int start, int end);
 
     Long zremrangeByScore(byte[] key, double start, double end);
 
     Long linsert(byte[] key, LIST_POSITION where, byte[] pivot, byte[] value);
-    
-<<<<<<< HEAD
-=======
+
     Long objectRefcount(byte[] key);
-	
-	Long objectIdletime(byte[] key);
-	
-	byte[] objectEncoding(byte[] key);
->>>>>>> d102ccf1
+
+    Long objectIdletime(byte[] key);
+
+    byte[] objectEncoding(byte[] key);
 }