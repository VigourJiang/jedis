--- conflicted
+++ resolved
@@ -8,13 +8,9 @@
 import java.util.Map.Entry;
 import java.util.Set;
 
-<<<<<<< HEAD
 import org.apache.commons.pool2.impl.GenericObjectPoolConfig;
 
-public class JedisCluster implements JedisCommands, BasicCommands {
-=======
 public class JedisCluster implements JedisCommands, BasicCommands, Closeable {
->>>>>>> fc594db9
     public static final short HASHSLOTS = 16384;
     private static final int DEFAULT_TIMEOUT = 1;
     private static final int DEFAULT_MAX_REDIRECTIONS = 5;
