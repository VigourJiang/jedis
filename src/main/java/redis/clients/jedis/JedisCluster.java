package redis.clients.jedis;

import redis.clients.jedis.BinaryClient.LIST_POSITION;

import java.io.Closeable;
import java.util.List;
import java.util.Map;
import java.util.Map.Entry;
import java.util.Set;

<<<<<<< HEAD
public class JedisCluster extends BinaryJedisCluster implements JedisCommands,
        JedisClusterScriptingCommands {
=======
import org.apache.commons.pool2.impl.GenericObjectPoolConfig;

public class JedisCluster implements JedisCommands, BasicCommands, Closeable {
    public static final short HASHSLOTS = 16384;
    private static final int DEFAULT_TIMEOUT = 1;
    private static final int DEFAULT_MAX_REDIRECTIONS = 5;
    
    public static enum Reset {SOFT, HARD}

    private int timeout;
    private int maxRedirections;

    private JedisClusterConnectionHandler connectionHandler;
>>>>>>> 7836531a

    public JedisCluster(Set<HostAndPort> nodes, int timeout) {
	super(nodes, timeout, DEFAULT_MAX_REDIRECTIONS);
    }

    public JedisCluster(Set<HostAndPort> nodes) {
	super(nodes, DEFAULT_TIMEOUT);
    }

    public JedisCluster(Set<HostAndPort> nodes, int timeout,
	    int maxRedirections) {
<<<<<<< HEAD
	super(jedisClusterNode, timeout, maxRedirections);
=======
        this(nodes, timeout, maxRedirections,
                new GenericObjectPoolConfig());
    }

    public JedisCluster(Set<HostAndPort> nodes,
        final GenericObjectPoolConfig poolConfig) {
    this(nodes, DEFAULT_TIMEOUT, DEFAULT_MAX_REDIRECTIONS, poolConfig);
    }

    public JedisCluster(Set<HostAndPort> nodes, int timeout,
        final GenericObjectPoolConfig poolConfig) {
    this(nodes, timeout, DEFAULT_MAX_REDIRECTIONS, poolConfig);
    }

    public JedisCluster(Set<HostAndPort> jedisClusterNode, int timeout,
        int maxRedirections, final GenericObjectPoolConfig poolConfig) {
    this.connectionHandler = new JedisSlotBasedConnectionHandler(
            jedisClusterNode, poolConfig);
    this.timeout = timeout;
    this.maxRedirections = maxRedirections;
    }
    
    @Override
    public void close() {
	if (connectionHandler != null) {
	    for (JedisPool pool : connectionHandler.getNodes().values()) {
		try {
		    if (pool != null) {
			pool.destroy();
		    }
		} catch (Exception e) {
		    // pass
		}
	    }
	}
>>>>>>> 7836531a
    }

    @Override
    public String set(final String key, final String value) {
	return new JedisClusterCommand<String>(connectionHandler, timeout,
		maxRedirections) {
	    @Override
	    public String execute(Jedis connection) {
		return connection.set(key, value);
	    }
	}.run(key);
    }

    @Override
    public String set(final String key, final String value, final String nxxx,
                      final String expx, final long time) {
        return new JedisClusterCommand<String>(connectionHandler, timeout,
                maxRedirections) {
            @Override
            public String execute(Jedis connection) {
                return connection.set(key, value, nxxx, expx, time);
            }
        }.run(key);
    }

    @Override
    public String get(final String key) {
	return new JedisClusterCommand<String>(connectionHandler, timeout,
		maxRedirections) {
	    @Override
	    public String execute(Jedis connection) {
		return connection.get(key);
	    }
	}.run(key);
    }

    @Override
    public Boolean exists(final String key) {
	return new JedisClusterCommand<Boolean>(connectionHandler, timeout,
		maxRedirections) {
	    @Override
	    public Boolean execute(Jedis connection) {
		return connection.exists(key);
	    }
	}.run(key);
    }

    @Override
    public Long persist(final String key) {
	return new JedisClusterCommand<Long>(connectionHandler, timeout,
		maxRedirections) {
	    @Override
	    public Long execute(Jedis connection) {
		return connection.persist(key);
	    }
	}.run(key);
    }

    @Override
    public String type(final String key) {
	return new JedisClusterCommand<String>(connectionHandler, timeout,
		maxRedirections) {
	    @Override
	    public String execute(Jedis connection) {
		return connection.type(key);
	    }
	}.run(key);
    }

    @Override
    public Long expire(final String key, final int seconds) {
	return new JedisClusterCommand<Long>(connectionHandler, timeout,
		maxRedirections) {
	    @Override
	    public Long execute(Jedis connection) {
		return connection.expire(key, seconds);
	    }
	}.run(key);
    }

    @Override
    public Long expireAt(final String key, final long unixTime) {
	return new JedisClusterCommand<Long>(connectionHandler, timeout,
		maxRedirections) {
	    @Override
	    public Long execute(Jedis connection) {
		return connection
			.expireAt(key, unixTime);
	    }
	}.run(key);
    }

    @Override
    public Long ttl(final String key) {
	return new JedisClusterCommand<Long>(connectionHandler, timeout,
		maxRedirections) {
	    @Override
	    public Long execute(Jedis connection) {
		return connection.ttl(key);
	    }
	}.run(key);
    }

    @Override
    public Boolean setbit(final String key, final long offset,
	    final boolean value) {
	return new JedisClusterCommand<Boolean>(connectionHandler, timeout,
		maxRedirections) {
	    @Override
	    public Boolean execute(Jedis connection) {
		return connection.setbit(key, offset,
			value);
	    }
	}.run(key);
    }

    @Override
    public Boolean setbit(final String key, final long offset,
	    final String value) {
	return new JedisClusterCommand<Boolean>(connectionHandler, timeout,
		maxRedirections) {
	    @Override
	    public Boolean execute(Jedis connection) {
		return connection.setbit(key, offset,
			value);
	    }
	}.run(key);
    }

    @Override
    public Boolean getbit(final String key, final long offset) {
	return new JedisClusterCommand<Boolean>(connectionHandler, timeout,
		maxRedirections) {
	    @Override
	    public Boolean execute(Jedis connection) {
		return connection.getbit(key, offset);
	    }
	}.run(key);
    }

    @Override
    public Long setrange(final String key, final long offset, final String value) {
	return new JedisClusterCommand<Long>(connectionHandler, timeout,
		maxRedirections) {
	    @Override
	    public Long execute(Jedis connection) {
		return connection.setrange(key, offset,
			value);
	    }
	}.run(key);
    }

    @Override
    public String getrange(final String key, final long startOffset,
	    final long endOffset) {
	return new JedisClusterCommand<String>(connectionHandler, timeout,
		maxRedirections) {
	    @Override
	    public String execute(Jedis connection) {
		return connection.getrange(key,
			startOffset, endOffset);
	    }
	}.run(key);
    }

    @Override
    public String getSet(final String key, final String value) {
	return new JedisClusterCommand<String>(connectionHandler, timeout,
		maxRedirections) {
	    @Override
	    public String execute(Jedis connection) {
		return connection.getSet(key, value);
	    }
	}.run(key);
    }

    @Override
    public Long setnx(final String key, final String value) {
	return new JedisClusterCommand<Long>(connectionHandler, timeout,
		maxRedirections) {
	    @Override
	    public Long execute(Jedis connection) {
		return connection.setnx(key, value);
	    }
	}.run(key);
    }

    @Override
    public String setex(final String key, final int seconds, final String value) {
	return new JedisClusterCommand<String>(connectionHandler, timeout,
		maxRedirections) {
	    @Override
	    public String execute(Jedis connection) {
		return connection.setex(key, seconds,
			value);
	    }
	}.run(key);
    }

    @Override
    public Long decrBy(final String key, final long integer) {
	return new JedisClusterCommand<Long>(connectionHandler, timeout,
		maxRedirections) {
	    @Override
	    public Long execute(Jedis connection) {
		return connection.decrBy(key, integer);
	    }
	}.run(key);
    }

    @Override
    public Long decr(final String key) {
	return new JedisClusterCommand<Long>(connectionHandler, timeout,
		maxRedirections) {
	    @Override
	    public Long execute(Jedis connection) {
		return connection.decr(key);
	    }
	}.run(key);
    }

    @Override
    public Long incrBy(final String key, final long integer) {
	return new JedisClusterCommand<Long>(connectionHandler, timeout,
		maxRedirections) {
	    @Override
	    public Long execute(Jedis connection) {
		return connection.incrBy(key, integer);
	    }
	}.run(key);
    }

    @Override
    public Long incr(final String key) {
	return new JedisClusterCommand<Long>(connectionHandler, timeout,
		maxRedirections) {
	    @Override
	    public Long execute(Jedis connection) {
		return connection.incr(key);
	    }
	}.run(key);
    }

    @Override
    public Long append(final String key, final String value) {
	return new JedisClusterCommand<Long>(connectionHandler, timeout,
		maxRedirections) {
	    @Override
	    public Long execute(Jedis connection) {
		return connection.append(key, value);
	    }
	}.run(key);
    }

    @Override
    public String substr(final String key, final int start, final int end) {
	return new JedisClusterCommand<String>(connectionHandler, timeout,
		maxRedirections) {
	    @Override
	    public String execute(Jedis connection) {
		return connection
			.substr(key, start, end);
	    }
	}.run(key);
    }

    @Override
    public Long hset(final String key, final String field, final String value) {
	return new JedisClusterCommand<Long>(connectionHandler, timeout,
		maxRedirections) {
	    @Override
	    public Long execute(Jedis connection) {
		return connection
			.hset(key, field, value);
	    }
	}.run(key);
    }

    @Override
    public String hget(final String key, final String field) {
	return new JedisClusterCommand<String>(connectionHandler, timeout,
		maxRedirections) {
	    @Override
	    public String execute(Jedis connection) {
		return connection.hget(key, field);
	    }
	}.run(key);
    }

    @Override
    public Long hsetnx(final String key, final String field, final String value) {
	return new JedisClusterCommand<Long>(connectionHandler, timeout,
		maxRedirections) {
	    @Override
	    public Long execute(Jedis connection) {
		return connection.hsetnx(key, field,
			value);
	    }
	}.run(key);
    }

    @Override
    public String hmset(final String key, final Map<String, String> hash) {
	return new JedisClusterCommand<String>(connectionHandler, timeout,
		maxRedirections) {
	    @Override
	    public String execute(Jedis connection) {
		return connection.hmset(key, hash);
	    }
	}.run(key);
    }

    @Override
    public List<String> hmget(final String key, final String... fields) {
	return new JedisClusterCommand<List<String>>(connectionHandler,
		timeout, maxRedirections) {
	    @Override
	    public List<String> execute(Jedis connection) {
		return connection.hmget(key, fields);
	    }
	}.run(key);
    }

    @Override
    public Long hincrBy(final String key, final String field, final long value) {
	return new JedisClusterCommand<Long>(connectionHandler, timeout,
		maxRedirections) {
	    @Override
	    public Long execute(Jedis connection) {
		return connection.hincrBy(key, field,
			value);
	    }
	}.run(key);
    }

    @Override
    public Boolean hexists(final String key, final String field) {
	return new JedisClusterCommand<Boolean>(connectionHandler, timeout,
		maxRedirections) {
	    @Override
	    public Boolean execute(Jedis connection) {
		return connection.hexists(key, field);
	    }
	}.run(key);
    }

    @Override
    public Long hdel(final String key, final String... field) {
	return new JedisClusterCommand<Long>(connectionHandler, timeout,
		maxRedirections) {
	    @Override
	    public Long execute(Jedis connection) {
		return connection.hdel(key, field);
	    }
	}.run(key);
    }

    @Override
    public Long hlen(final String key) {
	return new JedisClusterCommand<Long>(connectionHandler, timeout,
		maxRedirections) {
	    @Override
	    public Long execute(Jedis connection) {
		return connection.hlen(key);
	    }
	}.run(key);
    }

    @Override
    public Set<String> hkeys(final String key) {
	return new JedisClusterCommand<Set<String>>(connectionHandler, timeout,
		maxRedirections) {
	    @Override
	    public Set<String> execute(Jedis connection) {
		return connection.hkeys(key);
	    }
	}.run(key);
    }

    @Override
    public List<String> hvals(final String key) {
	return new JedisClusterCommand<List<String>>(connectionHandler,
		timeout, maxRedirections) {
	    @Override
	    public List<String> execute(Jedis connection) {
		return connection.hvals(key);
	    }
	}.run(key);
    }

    @Override
    public Map<String, String> hgetAll(final String key) {
	return new JedisClusterCommand<Map<String, String>>(connectionHandler,
		timeout, maxRedirections) {
	    @Override
	    public Map<String, String> execute(Jedis connection) {
		return connection.hgetAll(key);
	    }
	}.run(key);
    }

    @Override
    public Long rpush(final String key, final String... string) {
	return new JedisClusterCommand<Long>(connectionHandler, timeout,
		maxRedirections) {
	    @Override
	    public Long execute(Jedis connection) {
		return connection.rpush(key, string);
	    }
	}.run(key);
    }

    @Override
    public Long lpush(final String key, final String... string) {
	return new JedisClusterCommand<Long>(connectionHandler, timeout,
		maxRedirections) {
	    @Override
	    public Long execute(Jedis connection) {
		return connection.lpush(key, string);
	    }
	}.run(key);
    }

    @Override
    public Long llen(final String key) {
	return new JedisClusterCommand<Long>(connectionHandler, timeout,
		maxRedirections) {
	    @Override
	    public Long execute(Jedis connection) {
		return connection.llen(key);
	    }
	}.run(key);
    }

    @Override
    public List<String> lrange(final String key, final long start,
	    final long end) {
	return new JedisClusterCommand<List<String>>(connectionHandler,
		timeout, maxRedirections) {
	    @Override
	    public List<String> execute(Jedis connection) {
		return connection
			.lrange(key, start, end);
	    }
	}.run(key);
    }

    @Override
    public String ltrim(final String key, final long start, final long end) {
	return new JedisClusterCommand<String>(connectionHandler, timeout,
		maxRedirections) {
	    @Override
	    public String execute(Jedis connection) {
		return connection.ltrim(key, start, end);
	    }
	}.run(key);
    }

    @Override
    public String lindex(final String key, final long index) {
	return new JedisClusterCommand<String>(connectionHandler, timeout,
		maxRedirections) {
	    @Override
	    public String execute(Jedis connection) {
		return connection.lindex(key, index);
	    }
	}.run(key);
    }

    @Override
    public String lset(final String key, final long index, final String value) {
	return new JedisClusterCommand<String>(connectionHandler, timeout,
		maxRedirections) {
	    @Override
	    public String execute(Jedis connection) {
		return connection
			.lset(key, index, value);
	    }
	}.run(key);
    }

    @Override
    public Long lrem(final String key, final long count, final String value) {
	return new JedisClusterCommand<Long>(connectionHandler, timeout,
		maxRedirections) {
	    @Override
	    public Long execute(Jedis connection) {
		return connection
			.lrem(key, count, value);
	    }
	}.run(key);
    }

    @Override
    public String lpop(final String key) {
	return new JedisClusterCommand<String>(connectionHandler, timeout,
		maxRedirections) {
	    @Override
	    public String execute(Jedis connection) {
		return connection.lpop(key);
	    }
	}.run(key);
    }

    @Override
    public String rpop(final String key) {
	return new JedisClusterCommand<String>(connectionHandler, timeout,
		maxRedirections) {
	    @Override
	    public String execute(Jedis connection) {
		return connection.rpop(key);
	    }
	}.run(key);
    }

    @Override
    public Long sadd(final String key, final String... member) {
	return new JedisClusterCommand<Long>(connectionHandler, timeout,
		maxRedirections) {
	    @Override
	    public Long execute(Jedis connection) {
		return connection.sadd(key, member);
	    }
	}.run(key);
    }

    @Override
    public Set<String> smembers(final String key) {
	return new JedisClusterCommand<Set<String>>(connectionHandler, timeout,
		maxRedirections) {
	    @Override
	    public Set<String> execute(Jedis connection) {
		return connection.smembers(key);
	    }
	}.run(key);
    }

    @Override
    public Long srem(final String key, final String... member) {
	return new JedisClusterCommand<Long>(connectionHandler, timeout,
		maxRedirections) {
	    @Override
	    public Long execute(Jedis connection) {
		return connection.srem(key, member);
	    }
	}.run(key);
    }

    @Override
    public String spop(final String key) {
	return new JedisClusterCommand<String>(connectionHandler, timeout,
		maxRedirections) {
	    @Override
	    public String execute(Jedis connection) {
		return connection.spop(key);
	    }
	}.run(key);
    }

    @Override
    public Long scard(final String key) {
	return new JedisClusterCommand<Long>(connectionHandler, timeout,
		maxRedirections) {
	    @Override
	    public Long execute(Jedis connection) {
		return connection.scard(key);
	    }
	}.run(key);
    }

    @Override
    public Boolean sismember(final String key, final String member) {
	return new JedisClusterCommand<Boolean>(connectionHandler, timeout,
		maxRedirections) {
	    @Override
	    public Boolean execute(Jedis connection) {
		return connection.sismember(key, member);
	    }
	}.run(key);
    }

    @Override
    public String srandmember(final String key) {
	return new JedisClusterCommand<String>(connectionHandler, timeout,
		maxRedirections) {
	    @Override
	    public String execute(Jedis connection) {
		return connection.srandmember(key);
	    }
	}.run(key);
    }

    @Override
    public List<String> srandmember(final String key, final int count) {
        return new JedisClusterCommand<List<String>>(connectionHandler, timeout,
            maxRedirections) {
            @Override
            public List<String> execute(Jedis connection) {
            return connection.srandmember(key, count);
            }
        }.run(key);
    }

    @Override
    public Long strlen(final String key) {
	return new JedisClusterCommand<Long>(connectionHandler, timeout,
		maxRedirections) {
	    @Override
	    public Long execute(Jedis connection) {
		return connection.strlen(key);
	    }
	}.run(key);
    }

    @Override
    public Long zadd(final String key, final double score, final String member) {
	return new JedisClusterCommand<Long>(connectionHandler, timeout,
		maxRedirections) {
	    @Override
	    public Long execute(Jedis connection) {
		return connection.zadd(key, score,
			member);
	    }
	}.run(key);
    }

    @Override
    public Long zadd(final String key, final Map<String, Double> scoreMembers) {
	return new JedisClusterCommand<Long>(connectionHandler, timeout,
		maxRedirections) {
	    @Override
	    public Long execute(Jedis connection) {
		return connection
			.zadd(key, scoreMembers);
	    }
	}.run(key);
    }

    @Override
    public Set<String> zrange(final String key, final long start, final long end) {
	return new JedisClusterCommand<Set<String>>(connectionHandler, timeout,
		maxRedirections) {
	    @Override
	    public Set<String> execute(Jedis connection) {
		return connection
			.zrange(key, start, end);
	    }
	}.run(key);
    }

    @Override
    public Long zrem(final String key, final String... member) {
	return new JedisClusterCommand<Long>(connectionHandler, timeout,
		maxRedirections) {
	    @Override
	    public Long execute(Jedis connection) {
		return connection.zrem(key, member);
	    }
	}.run(key);
    }

    @Override
    public Double zincrby(final String key, final double score,
	    final String member) {
	return new JedisClusterCommand<Double>(connectionHandler, timeout,
		maxRedirections) {
	    @Override
	    public Double execute(Jedis connection) {
		return connection.zincrby(key, score,
			member);
	    }
	}.run(key);
    }

    @Override
    public Long zrank(final String key, final String member) {
	return new JedisClusterCommand<Long>(connectionHandler, timeout,
		maxRedirections) {
	    @Override
	    public Long execute(Jedis connection) {
		return connection.zrank(key, member);
	    }
	}.run(key);
    }

    @Override
    public Long zrevrank(final String key, final String member) {
	return new JedisClusterCommand<Long>(connectionHandler, timeout,
		maxRedirections) {
	    @Override
	    public Long execute(Jedis connection) {
		return connection.zrevrank(key, member);
	    }
	}.run(key);
    }

    @Override
    public Set<String> zrevrange(final String key, final long start,
	    final long end) {
	return new JedisClusterCommand<Set<String>>(connectionHandler, timeout,
		maxRedirections) {
	    @Override
	    public Set<String> execute(Jedis connection) {
		return connection.zrevrange(key, start,
			end);
	    }
	}.run(key);
    }

    @Override
    public Set<Tuple> zrangeWithScores(final String key, final long start,
	    final long end) {
	return new JedisClusterCommand<Set<Tuple>>(connectionHandler, timeout,
		maxRedirections) {
	    @Override
	    public Set<Tuple> execute(Jedis connection) {
		return connection.zrangeWithScores(key,
			start, end);
	    }
	}.run(key);
    }

    @Override
    public Set<Tuple> zrevrangeWithScores(final String key, final long start,
	    final long end) {
	return new JedisClusterCommand<Set<Tuple>>(connectionHandler, timeout,
		maxRedirections) {
	    @Override
	    public Set<Tuple> execute(Jedis connection) {
		return connection.zrevrangeWithScores(
			key, start, end);
	    }
	}.run(key);
    }

    @Override
    public Long zcard(final String key) {
	return new JedisClusterCommand<Long>(connectionHandler, timeout,
		maxRedirections) {
	    @Override
	    public Long execute(Jedis connection) {
		return connection.zcard(key);
	    }
	}.run(key);
    }

    @Override
    public Double zscore(final String key, final String member) {
	return new JedisClusterCommand<Double>(connectionHandler, timeout,
		maxRedirections) {
	    @Override
	    public Double execute(Jedis connection) {
		return connection.zscore(key, member);
	    }
	}.run(key);
    }

    @Override
    public List<String> sort(final String key) {
	return new JedisClusterCommand<List<String>>(connectionHandler,
		timeout, maxRedirections) {
	    @Override
	    public List<String> execute(Jedis connection) {
		return connection.sort(key);
	    }
	}.run(key);
    }

    @Override
    public List<String> sort(final String key,
	    final SortingParams sortingParameters) {
	return new JedisClusterCommand<List<String>>(connectionHandler,
		timeout, maxRedirections) {
	    @Override
	    public List<String> execute(Jedis connection) {
		return connection.sort(key,
			sortingParameters);
	    }
	}.run(key);
    }

    @Override
    public Long zcount(final String key, final double min, final double max) {
	return new JedisClusterCommand<Long>(connectionHandler, timeout,
		maxRedirections) {
	    @Override
	    public Long execute(Jedis connection) {
		return connection.zcount(key, min, max);
	    }
	}.run(key);
    }

    @Override
    public Long zcount(final String key, final String min, final String max) {
	return new JedisClusterCommand<Long>(connectionHandler, timeout,
		maxRedirections) {
	    @Override
	    public Long execute(Jedis connection) {
		return connection.zcount(key, min, max);
	    }
	}.run(key);
    }

    @Override
    public Set<String> zrangeByScore(final String key, final double min,
	    final double max) {
	return new JedisClusterCommand<Set<String>>(connectionHandler, timeout,
		maxRedirections) {
	    @Override
	    public Set<String> execute(Jedis connection) {
		return connection.zrangeByScore(key,
			min, max);
	    }
	}.run(key);
    }

    @Override
    public Set<String> zrangeByScore(final String key, final String min,
	    final String max) {
	return new JedisClusterCommand<Set<String>>(connectionHandler, timeout,
		maxRedirections) {
	    @Override
	    public Set<String> execute(Jedis connection) {
		return connection.zrangeByScore(key,
			min, max);
	    }
	}.run(key);
    }

    @Override
    public Set<String> zrevrangeByScore(final String key, final double max,
	    final double min) {
	return new JedisClusterCommand<Set<String>>(connectionHandler, timeout,
		maxRedirections) {
	    @Override
	    public Set<String> execute(Jedis connection) {
		return connection.zrevrangeByScore(key,
			min, max);
	    }
	}.run(key);
    }

    @Override
    public Set<String> zrangeByScore(final String key, final double min,
	    final double max, final int offset, final int count) {
	return new JedisClusterCommand<Set<String>>(connectionHandler, timeout,
		maxRedirections) {
	    @Override
	    public Set<String> execute(Jedis connection) {
		return connection.zrangeByScore(key,
			min, max, offset, count);
	    }
	}.run(key);
    }

    @Override
    public Set<String> zrevrangeByScore(final String key, final String max,
	    final String min) {
	return new JedisClusterCommand<Set<String>>(connectionHandler, timeout,
		maxRedirections) {
	    @Override
	    public Set<String> execute(Jedis connection) {
		return connection.zrevrangeByScore(key,
			min, max);
	    }
	}.run(key);
    }

    @Override
    public Set<String> zrangeByScore(final String key, final String min,
	    final String max, final int offset, final int count) {
	return new JedisClusterCommand<Set<String>>(connectionHandler, timeout,
		maxRedirections) {
	    @Override
	    public Set<String> execute(Jedis connection) {
		return connection.zrangeByScore(key,
			min, max, offset, count);
	    }
	}.run(key);
    }

    @Override
    public Set<String> zrevrangeByScore(final String key, final double max,
	    final double min, final int offset, final int count) {
	return new JedisClusterCommand<Set<String>>(connectionHandler, timeout,
		maxRedirections) {
	    @Override
	    public Set<String> execute(Jedis connection) {
		return connection.zrevrangeByScore(key,
			min, max, offset, count);
	    }
	}.run(key);
    }

    @Override
    public Set<Tuple> zrangeByScoreWithScores(final String key,
	    final double min, final double max) {
	return new JedisClusterCommand<Set<Tuple>>(connectionHandler, timeout,
		maxRedirections) {
	    @Override
	    public Set<Tuple> execute(Jedis connection) {
		return connection
			.zrangeByScoreWithScores(key, min, max);
	    }
	}.run(key);
    }

    @Override
    public Set<Tuple> zrevrangeByScoreWithScores(final String key,
	    final double max, final double min) {
	return new JedisClusterCommand<Set<Tuple>>(connectionHandler, timeout,
		maxRedirections) {
	    @Override
	    public Set<Tuple> execute(Jedis connection) {
		return connection
			.zrevrangeByScoreWithScores(key, min, max);
	    }
	}.run(key);
    }

    @Override
    public Set<Tuple> zrangeByScoreWithScores(final String key,
	    final double min, final double max, final int offset,
	    final int count) {
	return new JedisClusterCommand<Set<Tuple>>(connectionHandler, timeout,
		maxRedirections) {
	    @Override
	    public Set<Tuple> execute(Jedis connection) {
		return connection
			.zrangeByScoreWithScores(key, min, max, offset, count);
	    }
	}.run(key);
    }

    @Override
    public Set<String> zrevrangeByScore(final String key, final String max,
	    final String min, final int offset, final int count) {
	return new JedisClusterCommand<Set<String>>(connectionHandler, timeout,
		maxRedirections) {
	    @Override
	    public Set<String> execute(Jedis connection) {
		return connection.zrevrangeByScore(key,
			min, max, offset, count);
	    }
	}.run(key);
    }

    @Override
    public Set<Tuple> zrangeByScoreWithScores(final String key,
	    final String min, final String max) {
	return new JedisClusterCommand<Set<Tuple>>(connectionHandler, timeout,
		maxRedirections) {
	    @Override
	    public Set<Tuple> execute(Jedis connection) {
		return connection
			.zrangeByScoreWithScores(key, min, max);
	    }
	}.run(key);
    }

    @Override
    public Set<Tuple> zrevrangeByScoreWithScores(final String key,
	    final String max, final String min) {
	return new JedisClusterCommand<Set<Tuple>>(connectionHandler, timeout,
		maxRedirections) {
	    @Override
	    public Set<Tuple> execute(Jedis connection) {
		return connection
			.zrevrangeByScoreWithScores(key, min, max);
	    }
	}.run(key);
    }

    @Override
    public Set<Tuple> zrangeByScoreWithScores(final String key,
	    final String min, final String max, final int offset,
	    final int count) {
	return new JedisClusterCommand<Set<Tuple>>(connectionHandler, timeout,
		maxRedirections) {
	    @Override
	    public Set<Tuple> execute(Jedis connection) {
		return connection
			.zrangeByScoreWithScores(key, min, max, offset, count);
	    }
	}.run(key);
    }

    @Override
    public Set<Tuple> zrevrangeByScoreWithScores(final String key,
	    final double max, final double min, final int offset,
	    final int count) {
	return new JedisClusterCommand<Set<Tuple>>(connectionHandler, timeout,
		maxRedirections) {
	    @Override
	    public Set<Tuple> execute(Jedis connection) {
		return connection
			.zrevrangeByScoreWithScores(key, max, min, offset,
				count);
	    }
	}.run(key);
    }

    @Override
    public Set<Tuple> zrevrangeByScoreWithScores(final String key,
	    final String max, final String min, final int offset,
	    final int count) {
	return new JedisClusterCommand<Set<Tuple>>(connectionHandler, timeout,
		maxRedirections) {
	    @Override
	    public Set<Tuple> execute(Jedis connection) {
		return connection
			.zrevrangeByScoreWithScores(key, max, min, offset,
				count);
	    }
	}.run(key);
    }

    @Override
    public Long zremrangeByRank(final String key, final long start,
	    final long end) {
	return new JedisClusterCommand<Long>(connectionHandler, timeout,
		maxRedirections) {
	    @Override
	    public Long execute(Jedis connection) {
		return connection.zremrangeByRank(key,
			start, end);
	    }
	}.run(key);
    }

    @Override
    public Long zremrangeByScore(final String key, final double start,
	    final double end) {
	return new JedisClusterCommand<Long>(connectionHandler, timeout,
		maxRedirections) {
	    @Override
	    public Long execute(Jedis connection) {
		return connection.zremrangeByScore(key,
			start, end);
	    }
	}.run(key);
    }

    @Override
    public Long zremrangeByScore(final String key, final String start,
	    final String end) {
	return new JedisClusterCommand<Long>(connectionHandler, timeout,
		maxRedirections) {
	    @Override
	    public Long execute(Jedis connection) {
		return connection.zremrangeByScore(key,
			start, end);
	    }
	}.run(key);
    }
    
    @Override
    public Long zlexcount(final String key, final String min, final String max) {
	return new JedisClusterCommand<Long>(connectionHandler, timeout, 
		maxRedirections) {
	    @Override
	    public Long execute(Jedis connection) {
		return connection.zlexcount(key, min, max);
	    }
	}.run(key);
    }

    @Override
    public Set<String> zrangeByLex(final String key, final String min, final String max) {
	return new JedisClusterCommand<Set<String>>(connectionHandler, timeout, 
		maxRedirections) {
	    @Override
	    public Set<String> execute(Jedis connection) {
		return connection.zrangeByLex(key, min, max);
	    }
	}.run(key);
    }

    @Override
    public Set<String> zrangeByLex(final String key, final String min, final String max,
	    final int offset, final int count) {
	return new JedisClusterCommand<Set<String>>(connectionHandler, timeout, 
		maxRedirections) {
	    @Override
	    public Set<String> execute(Jedis connection) {
		return connection.zrangeByLex(key, min, max, offset, count);
	    }
	}.run(key);
    }

    @Override
    public Long zremrangeByLex(final String key, final String min, final String max) {
	return new JedisClusterCommand<Long>(connectionHandler, timeout, 
		maxRedirections) {
	    @Override
	    public Long execute(Jedis connection) {
		return connection.zremrangeByLex(key, min, max);
	    }
	}.run(key);
    }

    @Override
    public Long linsert(final String key, final LIST_POSITION where,
	    final String pivot, final String value) {
	return new JedisClusterCommand<Long>(connectionHandler, timeout,
		maxRedirections) {
	    @Override
	    public Long execute(Jedis connection) {
		return connection.linsert(key, where,
			pivot, value);
	    }
	}.run(key);
    }

    @Override
    public Long lpushx(final String key, final String... string) {
	return new JedisClusterCommand<Long>(connectionHandler, timeout,
		maxRedirections) {
	    @Override
	    public Long execute(Jedis connection) {
		return connection.lpushx(key, string);
	    }
	}.run(key);
    }

    @Override
    public Long rpushx(final String key, final String... string) {
	return new JedisClusterCommand<Long>(connectionHandler, timeout,
		maxRedirections) {
	    @Override
	    public Long execute(Jedis connection) {
		return connection.rpushx(key, string);
	    }
	}.run(key);
    }

    @Override
    public List<String> blpop(final String arg) {
	return new JedisClusterCommand<List<String>>(connectionHandler,
		timeout, maxRedirections) {
	    @Override
	    public List<String> execute(Jedis connection) {
		return connection.blpop(arg);
	    }
	}.run(null);
    }

    @Override
    public List<String> brpop(final String arg) {
	return new JedisClusterCommand<List<String>>(connectionHandler,
		timeout, maxRedirections) {
	    @Override
	    public List<String> execute(Jedis connection) {
		return connection.brpop(arg);
	    }
	}.run(null);
    }

    @Override
    public Long del(final String key) {
	return new JedisClusterCommand<Long>(connectionHandler, timeout,
		maxRedirections) {
	    @Override
	    public Long execute(Jedis connection) {
		return connection.del(key);
	    }
	}.run(key);
    }

    @Override
    public String echo(final String string) {
	return new JedisClusterCommand<String>(connectionHandler, timeout,
		maxRedirections) {
	    @Override
	    public String execute(Jedis connection) {
		return connection.echo(string);
	    }
	}.run(null);
    }

    @Override
    public Long move(final String key, final int dbIndex) {
	return new JedisClusterCommand<Long>(connectionHandler, timeout,
		maxRedirections) {
	    @Override
	    public Long execute(Jedis connection) {
		return connection.move(key, dbIndex);
	    }
	}.run(key);
    }

    @Override
    public Long bitcount(final String key) {
	return new JedisClusterCommand<Long>(connectionHandler, timeout,
		maxRedirections) {
	    @Override
	    public Long execute(Jedis connection) {
		return connection.bitcount(key);
	    }
	}.run(key);
    }

    @Override
    public Long bitcount(final String key, final long start, final long end) {
	return new JedisClusterCommand<Long>(connectionHandler, timeout,
		maxRedirections) {
	    @Override
	    public Long execute(Jedis connection) {
		return connection.bitcount(key, start,
			end);
	    }
	}.run(key);
    }

<<<<<<< HEAD
    @Deprecated
    /**
     * This method is deprecated due to bug (scan cursor should be unsigned long)
     * And will be removed on next major release
     * @see https://github.com/xetorthio/jedis/issues/531 
     */
    @Override
    public ScanResult<Entry<String, String>> hscan(final String key,
	    final int cursor) {
	return new JedisClusterCommand<ScanResult<Entry<String, String>>>(
		connectionHandler, timeout, maxRedirections) {
	    @Override
	    public ScanResult<Entry<String, String>> execute(Jedis connection) {
		return connection.hscan(key, cursor);
=======
    @Override
    public String ping() {
	return new JedisClusterCommand<String>(connectionHandler, timeout,
		maxRedirections) {
	    @Override
	    public String execute(Jedis connection) {
		return connection.ping();
>>>>>>> 7836531a
	    }
	}.run(null);
    }

<<<<<<< HEAD
    @Deprecated
    /**
     * This method is deprecated due to bug (scan cursor should be unsigned long)
     * And will be removed on next major release
     * @see https://github.com/xetorthio/jedis/issues/531 
     */
    @Override
    public ScanResult<String> sscan(final String key, final int cursor) {
	return new JedisClusterCommand<ScanResult<String>>(connectionHandler,
		timeout, maxRedirections) {
	    @Override
	    public ScanResult<String> execute(Jedis connection) {
		return connection.sscan(key, cursor);
=======
    @Override
    public String quit() {
	return new JedisClusterCommand<String>(connectionHandler, timeout,
		maxRedirections) {
	    @Override
	    public String execute(Jedis connection) {
		return connection.quit();
>>>>>>> 7836531a
	    }
	}.run(null);
    }

<<<<<<< HEAD
    @Deprecated
    /**
     * This method is deprecated due to bug (scan cursor should be unsigned long)
     * And will be removed on next major release
     * @see https://github.com/xetorthio/jedis/issues/531 
     */
    @Override
    public ScanResult<Tuple> zscan(final String key, final int cursor) {
	return new JedisClusterCommand<ScanResult<Tuple>>(connectionHandler,
		timeout, maxRedirections) {
	    @Override
	    public ScanResult<Tuple> execute(Jedis connection) {
		return connection.zscan(key, cursor);
	    }
	}.run(null);
    }
    
=======
    @Override
    public String flushDB() {
	return new JedisClusterCommand<String>(connectionHandler, timeout,
		maxRedirections) {
	    @Override
	    public String execute(Jedis connection) {
		return connection.flushDB();
	    }
	}.run(null);
    }

    @Override
    public Long dbSize() {
	return new JedisClusterCommand<Long>(connectionHandler, timeout,
		maxRedirections) {
	    @Override
	    public Long execute(Jedis connection) {
		return connection.dbSize();
	    }
	}.run(null);
    }

    @Override
    public String select(final int index) {
	return new JedisClusterCommand<String>(connectionHandler, timeout,
		maxRedirections) {
	    @Override
	    public String execute(Jedis connection) {
		return connection.select(index);
	    }
	}.run(null);
    }

    @Override
    public String flushAll() {
	return new JedisClusterCommand<String>(connectionHandler, timeout,
		maxRedirections) {
	    @Override
	    public String execute(Jedis connection) {
		return connection.flushAll();
	    }
	}.run(null);
    }

    @Override
    public String auth(final String password) {
	return new JedisClusterCommand<String>(connectionHandler, timeout,
		maxRedirections) {
	    @Override
	    public String execute(Jedis connection) {
		return connection.auth(password);
	    }
	}.run(null);
    }

    @Override
    public String save() {
	return new JedisClusterCommand<String>(connectionHandler, timeout,
		maxRedirections) {
	    @Override
	    public String execute(Jedis connection) {
		return connection.save();
	    }
	}.run(null);
    }

    @Override
    public String bgsave() {
	return new JedisClusterCommand<String>(connectionHandler, timeout,
		maxRedirections) {
	    @Override
	    public String execute(Jedis connection) {
		return connection.bgsave();
	    }
	}.run(null);
    }

    @Override
    public String bgrewriteaof() {
	return new JedisClusterCommand<String>(connectionHandler, timeout,
		maxRedirections) {
	    @Override
	    public String execute(Jedis connection) {
		return connection.bgrewriteaof();
	    }
	}.run(null);
    }

    @Override
    public Long lastsave() {
	return new JedisClusterCommand<Long>(connectionHandler, timeout,
		maxRedirections) {
	    @Override
	    public Long execute(Jedis connection) {
		return connection.lastsave();
	    }
	}.run(null);
    }

    @Override
    public String shutdown() {
	return new JedisClusterCommand<String>(connectionHandler, timeout,
		maxRedirections) {
	    @Override
	    public String execute(Jedis connection) {
		return connection.shutdown();
	    }
	}.run(null);
    }

    @Override
    public String info() {
	return new JedisClusterCommand<String>(connectionHandler, timeout,
		maxRedirections) {
	    @Override
	    public String execute(Jedis connection) {
		return connection.info();
	    }
	}.run(null);
    }

    @Override
    public String info(final String section) {
	return new JedisClusterCommand<String>(connectionHandler, timeout,
		maxRedirections) {
	    @Override
	    public String execute(Jedis connection) {
		return connection.info(section);
	    }
	}.run(null);
    }

    @Override
    public String slaveof(final String host, final int port) {
	return new JedisClusterCommand<String>(connectionHandler, timeout,
		maxRedirections) {
	    @Override
	    public String execute(Jedis connection) {
		return connection.slaveof(host, port);
	    }
	}.run(null);
    }

    @Override
    public String slaveofNoOne() {
	return new JedisClusterCommand<String>(connectionHandler, timeout,
		maxRedirections) {
	    @Override
	    public String execute(Jedis connection) {
		return connection.slaveofNoOne();
	    }
	}.run(null);
    }

    @Override
    public Long getDB() {
	return new JedisClusterCommand<Long>(connectionHandler, timeout,
		maxRedirections) {
	    @Override
	    public Long execute(Jedis connection) {
		return connection.getDB();
	    }
	}.run(null);
    }

    @Override
    public String debug(final DebugParams params) {
	return new JedisClusterCommand<String>(connectionHandler, timeout,
		maxRedirections) {
	    @Override
	    public String execute(Jedis connection) {
		return connection.debug(params);
	    }
	}.run(null);
    }

    @Override
    public String configResetStat() {
	return new JedisClusterCommand<String>(connectionHandler, timeout,
		maxRedirections) {
	    @Override
	    public String execute(Jedis connection) {
		return connection.configResetStat();
	    }
	}.run(null);
    }

    public Map<String, JedisPool> getClusterNodes() {
	return connectionHandler.getNodes();
    }

    @Override
    public Long waitReplicas(int replicas, long timeout) {
	// TODO Auto-generated method stub
	return null;
    }

>>>>>>> 7836531a
    @Override
    public ScanResult<Entry<String, String>> hscan(final String key,
	    final String cursor) {
	return new JedisClusterCommand<ScanResult<Entry<String, String>>>(
		connectionHandler, timeout, maxRedirections) {
	    @Override
	    public ScanResult<Entry<String, String>> execute(Jedis connection) {
		return connection.hscan(key, cursor);
	    }
	}.run(null);
    }
    
    @Override
    public ScanResult<String> sscan(final String key, final String cursor) {
	return new JedisClusterCommand<ScanResult<String>>(connectionHandler,
		timeout, maxRedirections) {
	    @Override
	    public ScanResult<String> execute(Jedis connection) {
		return connection.sscan(key, cursor);
	    }
	}.run(null);
    }
    
    @Override
    public ScanResult<Tuple> zscan(final String key, final String cursor) {
	return new JedisClusterCommand<ScanResult<Tuple>>(connectionHandler,
		timeout, maxRedirections) {
	    @Override
	    public ScanResult<Tuple> execute(Jedis connection) {
		return connection.zscan(key, cursor);
	    }
	}.run(null);
    }

    @Override
    public Object eval(final String script, final int keyCount, final String... params) {
    return new JedisClusterCommand<Object>(connectionHandler,
        timeout, maxRedirections) {
        @Override
        public Object execute(Jedis connection) {
        return connection.eval(script, keyCount, params);
        }
    }.run(keyCount, params);
    }
    
    @Override
    public Object eval(final String script, final String key) {
    return new JedisClusterCommand<Object>(connectionHandler,
        timeout, maxRedirections) {
        @Override
        public Object execute(Jedis connection) {
        return connection.eval(script);
        }
    }.run(key);
    }
    
    @Override
    public Object eval(final String script, final List<String> keys, final List<String> args) {
    return new JedisClusterCommand<Object>(connectionHandler,
        timeout, maxRedirections) {
        @Override
        public Object execute(Jedis connection) {
        return connection.eval(script, keys, args);
        }
    }.run(keys.size(), keys.toArray(new String[keys.size()]));
    }
    
    @Override
    public Object evalsha(final String sha1, final int keyCount, final String... params) {
    return new JedisClusterCommand<Object>(connectionHandler,
        timeout, maxRedirections) {
        @Override
        public Object execute(Jedis connection) {
        return connection.evalsha(sha1, keyCount, params);
        }
    }.run(keyCount, params);
    }
    
    @Override
    public Object evalsha(final String sha1, final List<String> keys, final List<String> args) {
    return new JedisClusterCommand<Object>(connectionHandler,
        timeout, maxRedirections) {
        @Override
        public Object execute(Jedis connection) {
        return connection.evalsha(sha1, keys, args);
        }
    }.run(keys.size(), keys.toArray(new String[keys.size()]));
    }
    
    @Override
    public Object evalsha(final String script, final String key) {
    return new JedisClusterCommand<Object>(connectionHandler,
        timeout, maxRedirections) {
        @Override
        public Object execute(Jedis connection) {
        return connection.evalsha(script);
        }
    }.run(key);
    }
    
    @Override
    public Boolean scriptExists(final String sha1, final String key) {
    return new JedisClusterCommand<Boolean>(connectionHandler,
        timeout, maxRedirections) {
        @Override
        public Boolean execute(Jedis connection) {
        return connection.scriptExists(sha1);
        }
    }.run(key);
    }
    
    @Override
    public List<Boolean> scriptExists(final String key, final String... sha1) {
    return new JedisClusterCommand<List<Boolean>>(connectionHandler,
        timeout, maxRedirections) {
        @Override
        public List<Boolean> execute(Jedis connection) {
        return connection.scriptExists(sha1);
        }
    }.run(key);
    }
    
    @Override
    public String scriptLoad(final String script, final String key) {
        return new JedisClusterCommand<String>(connectionHandler,
                timeout, maxRedirections) {
            @Override
            public String execute(Jedis connection) {
                return connection.scriptLoad(script);
            }
        }.run(key);
    }

    @Override
    public Long pfadd(final String key, final String... elements) {
	return new JedisClusterCommand<Long>(connectionHandler, 
		timeout, maxRedirections) {
	    @Override
	    public Long execute(Jedis connection) {
		return connection.pfadd(key, elements);
	    }
	}.run(key);
    }

    @Override
    public long pfcount(final String key) {
	return new JedisClusterCommand<Long>(connectionHandler, 
		timeout, maxRedirections) {
	    @Override
	    public Long execute(Jedis connection) {
		return connection.pfcount(key);
	    }
	}.run(key);
    }
<<<<<<< HEAD
}

    
=======

    @Override
    public List<String> blpop(final int timeout, final String key) {
	return new JedisClusterCommand<List<String>>(connectionHandler,
		timeout, maxRedirections) {
	    @Override
	    public List<String> execute(Jedis connection) {
		return connection.blpop(timeout,key);
	    }
	}.run(null);
    }

    @Override
    public List<String> brpop(final int timeout, final String key) {
	return new JedisClusterCommand<List<String>>(connectionHandler,
		timeout, maxRedirections) {
	    @Override
	    public List<String> execute(Jedis connection) {
		return connection.brpop(timeout,key);
	    }
	}.run(null);
    }
}
>>>>>>> 7836531a
<|MERGE_RESOLUTION|>--- conflicted
+++ resolved
@@ -2,82 +2,46 @@
 
 import redis.clients.jedis.BinaryClient.LIST_POSITION;
 
-import java.io.Closeable;
 import java.util.List;
 import java.util.Map;
 import java.util.Map.Entry;
 import java.util.Set;
 
-<<<<<<< HEAD
+import org.apache.commons.pool2.impl.GenericObjectPoolConfig;
+
 public class JedisCluster extends BinaryJedisCluster implements JedisCommands,
         JedisClusterScriptingCommands {
-=======
-import org.apache.commons.pool2.impl.GenericObjectPoolConfig;
-
-public class JedisCluster implements JedisCommands, BasicCommands, Closeable {
-    public static final short HASHSLOTS = 16384;
-    private static final int DEFAULT_TIMEOUT = 1;
-    private static final int DEFAULT_MAX_REDIRECTIONS = 5;
-    
     public static enum Reset {SOFT, HARD}
 
-    private int timeout;
-    private int maxRedirections;
-
-    private JedisClusterConnectionHandler connectionHandler;
->>>>>>> 7836531a
+    public JedisCluster(Set<HostAndPort> nodes) {
+	this(nodes, DEFAULT_TIMEOUT);
+    }
 
     public JedisCluster(Set<HostAndPort> nodes, int timeout) {
-	super(nodes, timeout, DEFAULT_MAX_REDIRECTIONS);
-    }
-
-    public JedisCluster(Set<HostAndPort> nodes) {
-	super(nodes, DEFAULT_TIMEOUT);
+	this(nodes, timeout, DEFAULT_MAX_REDIRECTIONS);
     }
 
     public JedisCluster(Set<HostAndPort> nodes, int timeout,
 	    int maxRedirections) {
-<<<<<<< HEAD
-	super(jedisClusterNode, timeout, maxRedirections);
-=======
         this(nodes, timeout, maxRedirections,
                 new GenericObjectPoolConfig());
     }
 
     public JedisCluster(Set<HostAndPort> nodes,
         final GenericObjectPoolConfig poolConfig) {
-    this(nodes, DEFAULT_TIMEOUT, DEFAULT_MAX_REDIRECTIONS, poolConfig);
+	this(nodes, DEFAULT_TIMEOUT, DEFAULT_MAX_REDIRECTIONS, poolConfig);
     }
 
     public JedisCluster(Set<HostAndPort> nodes, int timeout,
         final GenericObjectPoolConfig poolConfig) {
-    this(nodes, timeout, DEFAULT_MAX_REDIRECTIONS, poolConfig);
+	this(nodes, timeout, DEFAULT_MAX_REDIRECTIONS, poolConfig);
     }
 
     public JedisCluster(Set<HostAndPort> jedisClusterNode, int timeout,
         int maxRedirections, final GenericObjectPoolConfig poolConfig) {
-    this.connectionHandler = new JedisSlotBasedConnectionHandler(
-            jedisClusterNode, poolConfig);
-    this.timeout = timeout;
-    this.maxRedirections = maxRedirections;
+	super(jedisClusterNode, timeout, maxRedirections, poolConfig);
     }
     
-    @Override
-    public void close() {
-	if (connectionHandler != null) {
-	    for (JedisPool pool : connectionHandler.getNodes().values()) {
-		try {
-		    if (pool != null) {
-			pool.destroy();
-		    }
-		} catch (Exception e) {
-		    // pass
-		}
-	    }
-	}
->>>>>>> 7836531a
-    }
-
     @Override
     public String set(final String key, final String value) {
 	return new JedisClusterCommand<String>(connectionHandler, timeout,
@@ -1290,278 +1254,10 @@
 	}.run(key);
     }
 
-<<<<<<< HEAD
-    @Deprecated
-    /**
-     * This method is deprecated due to bug (scan cursor should be unsigned long)
-     * And will be removed on next major release
-     * @see https://github.com/xetorthio/jedis/issues/531 
-     */
-    @Override
-    public ScanResult<Entry<String, String>> hscan(final String key,
-	    final int cursor) {
-	return new JedisClusterCommand<ScanResult<Entry<String, String>>>(
-		connectionHandler, timeout, maxRedirections) {
-	    @Override
-	    public ScanResult<Entry<String, String>> execute(Jedis connection) {
-		return connection.hscan(key, cursor);
-=======
-    @Override
-    public String ping() {
-	return new JedisClusterCommand<String>(connectionHandler, timeout,
-		maxRedirections) {
-	    @Override
-	    public String execute(Jedis connection) {
-		return connection.ping();
->>>>>>> 7836531a
-	    }
-	}.run(null);
-    }
-
-<<<<<<< HEAD
-    @Deprecated
-    /**
-     * This method is deprecated due to bug (scan cursor should be unsigned long)
-     * And will be removed on next major release
-     * @see https://github.com/xetorthio/jedis/issues/531 
-     */
-    @Override
-    public ScanResult<String> sscan(final String key, final int cursor) {
-	return new JedisClusterCommand<ScanResult<String>>(connectionHandler,
-		timeout, maxRedirections) {
-	    @Override
-	    public ScanResult<String> execute(Jedis connection) {
-		return connection.sscan(key, cursor);
-=======
-    @Override
-    public String quit() {
-	return new JedisClusterCommand<String>(connectionHandler, timeout,
-		maxRedirections) {
-	    @Override
-	    public String execute(Jedis connection) {
-		return connection.quit();
->>>>>>> 7836531a
-	    }
-	}.run(null);
-    }
-
-<<<<<<< HEAD
-    @Deprecated
-    /**
-     * This method is deprecated due to bug (scan cursor should be unsigned long)
-     * And will be removed on next major release
-     * @see https://github.com/xetorthio/jedis/issues/531 
-     */
-    @Override
-    public ScanResult<Tuple> zscan(final String key, final int cursor) {
-	return new JedisClusterCommand<ScanResult<Tuple>>(connectionHandler,
-		timeout, maxRedirections) {
-	    @Override
-	    public ScanResult<Tuple> execute(Jedis connection) {
-		return connection.zscan(key, cursor);
-	    }
-	}.run(null);
-    }
-    
-=======
-    @Override
-    public String flushDB() {
-	return new JedisClusterCommand<String>(connectionHandler, timeout,
-		maxRedirections) {
-	    @Override
-	    public String execute(Jedis connection) {
-		return connection.flushDB();
-	    }
-	}.run(null);
-    }
-
-    @Override
-    public Long dbSize() {
-	return new JedisClusterCommand<Long>(connectionHandler, timeout,
-		maxRedirections) {
-	    @Override
-	    public Long execute(Jedis connection) {
-		return connection.dbSize();
-	    }
-	}.run(null);
-    }
-
-    @Override
-    public String select(final int index) {
-	return new JedisClusterCommand<String>(connectionHandler, timeout,
-		maxRedirections) {
-	    @Override
-	    public String execute(Jedis connection) {
-		return connection.select(index);
-	    }
-	}.run(null);
-    }
-
-    @Override
-    public String flushAll() {
-	return new JedisClusterCommand<String>(connectionHandler, timeout,
-		maxRedirections) {
-	    @Override
-	    public String execute(Jedis connection) {
-		return connection.flushAll();
-	    }
-	}.run(null);
-    }
-
-    @Override
-    public String auth(final String password) {
-	return new JedisClusterCommand<String>(connectionHandler, timeout,
-		maxRedirections) {
-	    @Override
-	    public String execute(Jedis connection) {
-		return connection.auth(password);
-	    }
-	}.run(null);
-    }
-
-    @Override
-    public String save() {
-	return new JedisClusterCommand<String>(connectionHandler, timeout,
-		maxRedirections) {
-	    @Override
-	    public String execute(Jedis connection) {
-		return connection.save();
-	    }
-	}.run(null);
-    }
-
-    @Override
-    public String bgsave() {
-	return new JedisClusterCommand<String>(connectionHandler, timeout,
-		maxRedirections) {
-	    @Override
-	    public String execute(Jedis connection) {
-		return connection.bgsave();
-	    }
-	}.run(null);
-    }
-
-    @Override
-    public String bgrewriteaof() {
-	return new JedisClusterCommand<String>(connectionHandler, timeout,
-		maxRedirections) {
-	    @Override
-	    public String execute(Jedis connection) {
-		return connection.bgrewriteaof();
-	    }
-	}.run(null);
-    }
-
-    @Override
-    public Long lastsave() {
-	return new JedisClusterCommand<Long>(connectionHandler, timeout,
-		maxRedirections) {
-	    @Override
-	    public Long execute(Jedis connection) {
-		return connection.lastsave();
-	    }
-	}.run(null);
-    }
-
-    @Override
-    public String shutdown() {
-	return new JedisClusterCommand<String>(connectionHandler, timeout,
-		maxRedirections) {
-	    @Override
-	    public String execute(Jedis connection) {
-		return connection.shutdown();
-	    }
-	}.run(null);
-    }
-
-    @Override
-    public String info() {
-	return new JedisClusterCommand<String>(connectionHandler, timeout,
-		maxRedirections) {
-	    @Override
-	    public String execute(Jedis connection) {
-		return connection.info();
-	    }
-	}.run(null);
-    }
-
-    @Override
-    public String info(final String section) {
-	return new JedisClusterCommand<String>(connectionHandler, timeout,
-		maxRedirections) {
-	    @Override
-	    public String execute(Jedis connection) {
-		return connection.info(section);
-	    }
-	}.run(null);
-    }
-
-    @Override
-    public String slaveof(final String host, final int port) {
-	return new JedisClusterCommand<String>(connectionHandler, timeout,
-		maxRedirections) {
-	    @Override
-	    public String execute(Jedis connection) {
-		return connection.slaveof(host, port);
-	    }
-	}.run(null);
-    }
-
-    @Override
-    public String slaveofNoOne() {
-	return new JedisClusterCommand<String>(connectionHandler, timeout,
-		maxRedirections) {
-	    @Override
-	    public String execute(Jedis connection) {
-		return connection.slaveofNoOne();
-	    }
-	}.run(null);
-    }
-
-    @Override
-    public Long getDB() {
-	return new JedisClusterCommand<Long>(connectionHandler, timeout,
-		maxRedirections) {
-	    @Override
-	    public Long execute(Jedis connection) {
-		return connection.getDB();
-	    }
-	}.run(null);
-    }
-
-    @Override
-    public String debug(final DebugParams params) {
-	return new JedisClusterCommand<String>(connectionHandler, timeout,
-		maxRedirections) {
-	    @Override
-	    public String execute(Jedis connection) {
-		return connection.debug(params);
-	    }
-	}.run(null);
-    }
-
-    @Override
-    public String configResetStat() {
-	return new JedisClusterCommand<String>(connectionHandler, timeout,
-		maxRedirections) {
-	    @Override
-	    public String execute(Jedis connection) {
-		return connection.configResetStat();
-	    }
-	}.run(null);
-    }
-
     public Map<String, JedisPool> getClusterNodes() {
 	return connectionHandler.getNodes();
     }
 
-    @Override
-    public Long waitReplicas(int replicas, long timeout) {
-	// TODO Auto-generated method stub
-	return null;
-    }
-
->>>>>>> 7836531a
     @Override
     public ScanResult<Entry<String, String>> hscan(final String key,
 	    final String cursor) {
@@ -1716,11 +1412,6 @@
 	    }
 	}.run(key);
     }
-<<<<<<< HEAD
-}
-
-    
-=======
 
     @Override
     public List<String> blpop(final int timeout, final String key) {
@@ -1744,4 +1435,5 @@
 	}.run(null);
     }
 }
->>>>>>> 7836531a
+
+    