--- conflicted
+++ resolved
@@ -610,8 +610,6 @@
 	Jedis j = getShard(key);
 	return j.bitcount(key, start, end);
     }
-<<<<<<< HEAD
-=======
     
     @Override
     public Long pfadd(final byte[] key, final byte[]... elements) {
@@ -624,6 +622,5 @@
 	Jedis j = getShard(key);
 	return j.pfcount(key);
     }
->>>>>>> 36810dfc
 
 }