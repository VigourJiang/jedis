--- conflicted
+++ resolved
@@ -369,36 +369,6 @@
   }
 
   /**
-<<<<<<< HEAD
-=======
-   * Set a timeout on the specified key. After the timeout the key will be automatically deleted by
-   * the server. A key with an associated timeout is said to be volatile in Redis terminology.
-   * <p>
-   * Voltile keys are stored on disk like the other keys, the timeout is persistent too like all the
-   * other aspects of the dataset. Saving a dataset containing expires and stopping the server does
-   * not stop the flow of time as Redis stores on disk the time when the key will no longer be
-   * available as Unix time, and not the remaining milliseconds.
-   * <p>
-   * Since Redis 2.1.3 you can update the value of the timeout of a key already having an expire
-   * set. It is also possible to undo the expire at all turning the key into a normal key using the
-   * {@link #persist(byte[]) PERSIST} command.
-   * <p>
-   * Time complexity: O(1)
-   * @see <ahref="http://redis.io/commands/pexpire">PEXPIRE Command</a>
-   * @param key
-   * @param milliseconds
-   * @return Integer reply, specifically: 1: the timeout was set. 0: the timeout was not set since
-   *         the key already has an associated timeout (this may happen only in Redis versions <
-   *         2.1.3, Redis >= 2.1.3 will happily update the timeout), or the key does not exist.
-   */
-  public Long pexpire(final byte[] key, final long milliseconds) {
-    checkIsInMulti();
-    client.pexpire(key, milliseconds);
-    return client.getIntegerReply();
-  }
-
-  /**
->>>>>>> 48170f75
    * EXPIREAT works exctly like {@link #expire(byte[], int) EXPIRE} but instead to get the number of
    * seconds representing the Time To Live of the key as a second argument (that is a relative way
    * of specifing the TTL), it takes an absolute one in the form of a UNIX timestamp (Number of
@@ -3276,7 +3246,27 @@
     return client.getStatusCodeReply();
   }
 
-<<<<<<< HEAD
+  /**
+   * Set a timeout on the specified key. After the timeout the key will be automatically deleted by
+   * the server. A key with an associated timeout is said to be volatile in Redis terminology.
+   * <p>
+   * Voltile keys are stored on disk like the other keys, the timeout is persistent too like all the
+   * other aspects of the dataset. Saving a dataset containing expires and stopping the server does
+   * not stop the flow of time as Redis stores on disk the time when the key will no longer be
+   * available as Unix time, and not the remaining milliseconds.
+   * <p>
+   * Since Redis 2.1.3 you can update the value of the timeout of a key already having an expire
+   * set. It is also possible to undo the expire at all turning the key into a normal key using the
+   * {@link #persist(byte[]) PERSIST} command.
+   * <p>
+   * Time complexity: O(1)
+   * @see <ahref="http://redis.io/commands/pexpire">PEXPIRE Command</a>
+   * @param key
+   * @param milliseconds
+   * @return Integer reply, specifically: 1: the timeout was set. 0: the timeout was not set since
+   *         the key already has an associated timeout (this may happen only in Redis versions <
+   *         2.1.3, Redis >= 2.1.3 will happily update the timeout), or the key does not exist.
+   */
   @Override
   public Long pexpire(final byte[] key, final long milliseconds) {
     checkIsInMultiOrPipeline();
@@ -3285,8 +3275,6 @@
   }
 
   @Override
-=======
->>>>>>> 48170f75
   public Long pexpireAt(final byte[] key, final long millisecondsTimestamp) {
     checkIsInMultiOrPipeline();
     client.pexpireAt(key, millisecondsTimestamp);
